# Changelog

All notable changes to this project will be documented in this file.

The format is based on [Keep a Changelog](https://keepachangelog.com/en/1.0.0/)
and this project adheres to [Semantic Versioning](https://semver.org/spec/v2.0).

## [Unreleased]

### Added

<<<<<<< HEAD
- `initialize` to set up the data directory (including a readme and the search_details)
- `backward_search` now works with tei-conversion provided by a grobid Docker container

### Changed

- Revised Makefiles to call scripts within Docker containers
- Changed environment to Docker-compose

### Removed

- R scripts for sample statistics (the goal is to implement them in Python)
=======
- `initialize` to set up the data directory (including a `readme.md` and the `search_details.csv`)

### Changed

- Refactored code, including `analysis/utils.py/load_references_bib(modification_check, initialize)` and `analysis/utils.py/git_modification_check(filename)`
- Improve treatment of diacritics and accents when generating citation_keys in `analysis/cleanse_records.py`
>>>>>>> e713e617

### Fixed

- Bugs in `analysis/combine_individual_search_results.py` and in `analysis/acquire_pdfs.py`
- Catch exceptions and check bad responses in `analysis/acquire_pdfs.py`
- Bug in git modification check for `references.bib` in `analysis/utils.py`

### [0.1.0] -2021-05-08

### Added

- First version of the pipeline, including `status`, `reformat_bibliography`, `trace_entry`, `trace_hash_id`, `combine_individual_search_results`, `cleanse_records`, `screen_sheet`, `screen_1`, `acquire_pdfs`, `screen_2`, `data_sheet` and `data_pages`
- Environment setup including `Dockerfile` and `Makefiles`<|MERGE_RESOLUTION|>--- conflicted
+++ resolved
@@ -9,26 +9,18 @@
 
 ### Added
 
-<<<<<<< HEAD
-- `initialize` to set up the data directory (including a readme and the search_details)
-- `backward_search` now works with tei-conversion provided by a grobid Docker container
+- `initialize` to set up the data directory (including a `readme.md` and the `search_details.csv`)
 
 ### Changed
 
-- Revised Makefiles to call scripts within Docker containers
-- Changed environment to Docker-compose
+- Changed environment to Docker-compose and revised Makefiles to call scripts within Docker containers
+- Refactored code, including `analysis/utils.py/load_references_bib(modification_check, initialize)` and `analysis/utils.py/git_modification_check(filename)`
+- Improve treatment of diacritics and accents when generating citation_keys in `analysis/cleanse_records.py`
+- `backward_search` now works with tei-conversion provided by a grobid Docker container
 
 ### Removed
 
 - R scripts for sample statistics (the goal is to implement them in Python)
-=======
-- `initialize` to set up the data directory (including a `readme.md` and the `search_details.csv`)
-
-### Changed
-
-- Refactored code, including `analysis/utils.py/load_references_bib(modification_check, initialize)` and `analysis/utils.py/git_modification_check(filename)`
-- Improve treatment of diacritics and accents when generating citation_keys in `analysis/cleanse_records.py`
->>>>>>> e713e617
 
 ### Fixed
 
