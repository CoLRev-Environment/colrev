--- conflicted
+++ resolved
@@ -41,7 +41,6 @@
     "GitPython>=3.1.29",
     "pre-commit>=3.2.0",
     "docker==7.1.0",                        # required in init to determine whether Docker is available
-    "zope.interface==7.1.0",
     "pydantic>=2.9.1",
     "dictdiffer>=0.9.0",
     "imagehash>=4.3.1",
@@ -95,63 +94,6 @@
 colrev-hooks-share = "colrev.hooks.share:main"
 colrev-hooks-update = "colrev.hooks.update:main"
 
-<<<<<<< HEAD
-=======
-[tool.poetry.dependencies]
-python = ">=3.10, <3.13"               # lingua-language-detector does not yet support python3.13
-click = "^8.1.6"
-click-repl = "^0.3.0"
-inquirer = "^3.1.3"
-glom = "^22.1.0"
-Jinja2 = "^3.1.2"
-tqdm = "^4.64.1"
-GitPython= "^3.1.29"
-pre-commit = "^3.2.0"
-docker = "7.1.0"                        # required in init to determine whether Docker is available
-pydantic = "^2.9.1"
-dictdiffer = "^0.9.0"
-imagehash = "^4.3.1"
-rapidfuzz = "^3.5.2"
-bib-dedupe = "^0.10.0"                  # required in record_similarity
-lxml = "^5.2.0"                         # required by tei_parser
-pandas = "^2.2"
-openpyxl = "^3.1.2"                     # required by pandas for Excel
-PyYAML = "^6.0.0"
-requests = "^2.32.0"
-requests-cache = "^0.9.6"
-lingua-language-detector = "^2.0.2"
-pycountry = "^24.6.1"
-nameparser = "^1.1.2"
-number-parser = "^0.3.2"
-pymupdf = "^1.24.3"
-toml = "^0.10.2"
-beautifulsoup4 = {version = "^4.11.1", optional = true }
-m2r = {version = "^0.3.1", optional = true }
-Sphinx = {version = "^5.2.3", optional = true }
-sphinx-autodoc-typehints = {version = "^1.19.4", optional = true }
-sphinx-click = {version = "^4.3.0", optional = true }
-sphinx-rtd-theme = {version = "^1.1.1", optional = true }
-sphinx-copybutton = {version = "^0.5.2", optional = true}
-"sphinxcontrib.datatemplates" = {version = "^0.9.2", optional = true }
-sphinx-design = {version = "^0.5.0", optional = true }
-sphinx_collapse = {version = "^0.1.2", optional = true }
-pylint = {version = "3.0.1", optional = true }
-pytest = {version = "^7.2.1", optional = true }
-pytest-mock = {version = "^3.10.0", optional = true }
-pytest-skip-slow = {version = "^0.0.5", optional = true }
-requests-mock = {version = "^1.10.0", optional = true }
-coverage = {extras = ["toml"], version = "^7.3.2", optional = true }
-coverage-badge = {version = "^1.1.0", optional = true }
-types-click = {version = "^7.1.8", optional = true }
-# Can't do 0.21 with poetry because of https://github.com/python-poetry/poetry/issues/9293
-docutils = {version = "!=0.21.post1", optional = true }
-mypy = {version = "1.12.0", optional = true }
-
-[tool.poetry.extras]
-docs = ["Sphinx", "sphinx-autodoc-typehints", "sphinx-click", "sphinx-rtd-theme", "sphinxcontrib.datatemplates", "sphinx_collapse", "sphinx-design", "sphinx-copybutton", "docutils", "m2r", "beautifulsoup4"]
-dev = ["pylint", "pytest", "coverage", "types-click", "pytest-mock", "requests-mock", "pytest-skip-slow", "m2r", "mypy", "importlib_metadata", "coverage-badge"]
-
->>>>>>> 05c86320
 [tool.mypy]
 python_version = 3.13
 warn_unused_configs = true
@@ -192,12 +134,8 @@
     "colrev/env/grobid_service.py",
     "/tmp/*",
     "tests/*",
-<<<<<<< HEAD
-    "*/bib-dedupe/bib_dedupe/*"
-=======
     "*/bib-dedupe/bib_dedupe/*",
     "tests/data/package_init/*",
->>>>>>> 05c86320
 ]
 
 [tool.coverage.run]
