import datetime
import logging
import os
from pathlib import Path
from time import sleep

import click
import click_completion.core
import pandas as pd
import requests
from tqdm import tqdm

import colrev.cli_colors as colors
import colrev.exceptions as colrev_exceptions
import colrev.record
import colrev.review_manager

# pylint: disable=redefined-builtin
# pylint: disable=redefined-outer-name
# pylint: disable=too-many-arguments
# pylint: disable=unused-argument

# Note: autocompletion needs bash/... activation:
# https://click.palletsprojects.com/en/7.x/bashcomplete/


def __custom_startswith(string, incomplete):
    """A custom completion matching that supports case insensitive matching"""
    if os.environ.get("_CLICK_COMPLETION_COMMAND_CASE_INSENSITIVE_COMPLETE"):
        string = string.lower()
        incomplete = incomplete.lower()
    return string.startswith(incomplete)


click_completion.core.startswith = __custom_startswith
click_completion.init()


class SpecialHelpOrder(click.Group):
    def __init__(self, *args, **kwargs):
        self.help_priorities = {}
        super().__init__(*args, **kwargs)

    def get_help(self, ctx):
        self.list_commands = self.list_commands_for_help
        return super().get_help(ctx)

    def list_commands_for_help(self, ctx):
        """reorder the list of commands when listing the help"""
        commands = super().list_commands(ctx)
        return (
            c[1]
            for c in sorted(
                (self.help_priorities.get(command, 1), command) for command in commands
            )
        )

    def command(self, *args, **kwargs):
        """Behaves the same as `click.Group.command()` except capture
        a priority for listing command names in help.
        """
        help_priority = kwargs.pop("help_priority", 1)
        help_priorities = self.help_priorities

        def decorator(fun):
            # pylint: disable=super-with-arguments
            cmd = super(SpecialHelpOrder, self).command(*args, **kwargs)(fun)
            help_priorities[cmd.name] = help_priority
            return cmd

        return decorator


def get_value(msg: str, options: list) -> str:
    valid_response = False
    user_input = ""
    while not valid_response:
        print(f" {msg} (" + "|".join(options) + ")")
        user_input = input()
        if user_input in options:
            valid_response = True
    return user_input


@click.group(cls=SpecialHelpOrder)
@click.pass_context
def main(ctx):
    """CoLRev

    Main commands: init | status | search, load, screen, ...

    Documentation:  https://github.com/geritwagner/colrev/docs
    """


@main.command(help_priority=1)
@click.option("-n", "--name", help="Name of the repository (project)")
@click.option(
    "--type",
    type=str,
    default="literature_review",
    help="Review type (e.g., literature_review (default), curated_masterdata, realtime)",
)
@click.option("--url", help="Git remote URL (optional)")
@click.option(
    "--example",
    is_flag=True,
    default=False,
    help="Add search results example",
)
@click.pass_context
def init(ctx, name, type, url, example):
    """Initialize repository"""
<<<<<<< HEAD
    import colrev.init
    import colrev.settings_editor
=======
>>>>>>> 134e7a9e

    try:
        colrev.review_manager.ReviewManager.check_init_precondition()

        # TODO : activate settings.json (based on settings_editor)

<<<<<<< HEAD
        # Set reasonable defaults
        # SHARE_STAT_REQ = "PROCESSED"
        colrev.init.Initializer.setup_initial_configuration(path=os.getcwd())

        REVIEW_MANAGER = colrev.review_manager.ReviewManager(force_mode=True)
        SETTINGS = colrev.settings_editor.Settings(REVIEW_MANAGER=REVIEW_MANAGER)
        SETTINGS.open_settings_editor()

        colrev.init.Initializer(
=======
        colrev.review_manager.ReviewManager.get_init_operation(
            project_name=name,
            share_stat_req="PROCESSED",
            review_type=type,
            url=url,
>>>>>>> 134e7a9e
            example=example,
        )

    except (
        colrev_exceptions.ParameterError,
        colrev_exceptions.NonEmptyDirectoryError,
    ) as exc:
        logging.error(exc)


def print_review_instructions(review_instructions: dict) -> None:

    print("Review project\n")

    verbose = False

    key_list = [list(x.keys()) for x in review_instructions]
    keys = [item for sublist in key_list for item in sublist]
    priority_item_set = "priority" in keys

    for review_instruction in review_instructions:
        if priority_item_set and "priority" not in review_instruction.keys():
            continue
        if "info" in review_instruction:
            print("  " + review_instruction["info"])
        if "msg" in review_instruction:
            if "cmd" in review_instruction:
                if verbose:
                    print("  " + review_instruction["msg"] + ", i.e., use ")
                print(f'  {colors.ORANGE}{review_instruction["cmd"]}{colors.END}')
            else:
                print(f"  {colors.ORANGE}{review_instruction['msg']}{colors.END}")
        if "cmd_after" in review_instruction:
            print("  Then use " + review_instruction["cmd_after"])
        print()


def print_collaboration_instructions(collaboration_instructions: dict) -> None:

    print("Versioning and collaboration\n")

    if "status" in collaboration_instructions:
        if "title" in collaboration_instructions["status"]:
            title = collaboration_instructions["status"]["title"]
            if "WARNING" == collaboration_instructions["status"].get("level", "NA"):
                print(f"  {colors.RED}{title}{colors.END}")
            elif "SUCCESS" == collaboration_instructions["status"].get("level", "NA"):
                print(f"  {colors.GREEN}{title}{colors.END}")
            else:
                print("  " + title)
        if "msg" in collaboration_instructions["status"]:
            print(f'  {collaboration_instructions["status"]["msg"]}')

    for item in collaboration_instructions["items"]:
        if "title" in item:
            if "level" in item:
                if "WARNING" == item["level"]:
                    print(f'  {colors.RED}{item["title"]}{colors.END}')
                elif "SUCCESS" == item["level"]:
                    print(f'  {colors.GREEN}{item["title"]}{colors.END}')
            else:
                print("  " + item["title"])

        if "msg" in item:
            print("  " + item["msg"])
        if "cmd_after" in item:
            print(f'  {item["cmd_after"]}')
        print()


def print_environment_instructions(environment_instructions: dict) -> None:
    if len(environment_instructions) == 0:
        return

    print("CoLRev environment\n")

    key_list = [list(x.keys()) for x in environment_instructions]
    keys = [item for sublist in key_list for item in sublist]
    priority_item_set = "priority" in keys

    for environment_instruction in environment_instructions:
        if priority_item_set and "priority" not in environment_instruction.keys():
            continue
        if "info" in environment_instruction:
            print("  " + environment_instruction["info"])
        if "msg" in environment_instruction:
            if "cmd" in environment_instruction:
                print("  " + environment_instruction["msg"] + "  i.e., use ")
                print(f'  {colors.ORANGE}{environment_instruction["cmd"]}{colors.END}')
            else:
                print("  " + environment_instruction["msg"])
        if "cmd_after" in environment_instruction:
            print("  Then use " + environment_instruction["cmd_after"])
        print()


def print_progress(*, total_atomic_steps, completed_steps) -> None:
    # Prints the percentage of atomic processing tasks that have been completed
    # possible extension: estimate the number of manual tasks (making assumptions on
    # frequencies of man-prep, ...)?

    if total_atomic_steps != 0:
        current_percentage = int((completed_steps / total_atomic_steps) * 100)
    else:
        current_percentage = -1

    sleep_interval = 1.1 / max(current_percentage, 100)
    print()

    for i in tqdm(
        range(100),
        desc="  Progress:",
        bar_format="{desc} |{bar}|{percentage:.0f}%",
        ncols=40,
    ):
        sleep(sleep_interval)
        if current_percentage in [i, -1]:
            break


def print_project_status(status_operation) -> None:

    try:
        status_stats = status_operation.review_manager.get_status_stats()
        status_report = status_operation.get_review_status_report()
        print(status_report)

        if not status_stats.completeness_condition:
            print_progress(
                total_atomic_steps=status_stats.atomic_steps,
                completed_steps=status_stats.completed_atomic_steps,
            )
        print("")

        advisor = status_operation.review_manager.get_advisor()
        instructions = advisor.get_instructions(status_stats=status_stats)
        print_review_instructions(instructions["review_instructions"])
        print_collaboration_instructions(instructions["collaboration_instructions"])
        print_environment_instructions(instructions["environment_instructions"])

    except colrev_exceptions.RepoSetupError as exc:
        print(f"Status failed ({exc})")

    print("Checks\n")
    try:

        ret_check = status_operation.review_manager.check_repo()
    except colrev_exceptions.RepoSetupError as exc:
        ret_check = {"status": 1, "msg": exc}

    if 0 == ret_check["status"]:
        print(
            "  ReviewManager.check_repo()  ...  "
            f'{colors.GREEN}{ret_check["msg"]}{colors.END}'
        )
    if 1 == ret_check["status"]:
        print(f"  ReviewManager.check_repo()  ...  {colors.RED}FAIL{colors.END}")
        print(f'{ret_check["msg"]}\n')
        return

    try:
        ret_f = status_operation.review_manager.format_records_file()
    except KeyError as exc:
        logging.error(exc)
        ret_f = {"status": 1, "msg": "KeyError"}
    if 0 == ret_f["status"]:
        print(
            "  ReviewManager.format()      ...  "
            f'{colors.GREEN}{ret_f["msg"]}{colors.END}'
        )
    if 1 == ret_f["status"]:
        print(f"  ReviewManager.format()      ...  {colors.RED}FAIL{colors.END}")
        print(f'\n    {ret_f["msg"]}\n')
    if not status_operation.review_manager.in_virtualenv():
        print(
            f"  {colors.RED}WARNING{colors.END} running scripts outside of virtualenv"
        )
        print(
            "  For instructions to set up a virtual environment, run\n"
            f"  {colors.ORANGE}colrev show venv{colors.END}"
        )
    print()


@main.command(help_priority=2)
@click.option(
    "-a",
    "--analytics",
    is_flag=True,
    default=False,
    help="Print analytics",
)
@click.pass_context
def status(ctx, analytics) -> None:
    """Show status"""

    try:
        review_manager = colrev.review_manager.ReviewManager()
        status_operation = review_manager.get_status_operation()

        if analytics:
            analytic_results = status_operation.get_analytics()
            for cid, data_item in reversed(analytic_results.items()):
                print(f"{cid} - {data_item}")
            return

        print_project_status(status_operation)

<<<<<<< HEAD
    except InvalidGitRepositoryError:
        print("Not a CoLRev/git repository. Run")
        print("    colrev init")
        return
    except colrev_exceptions.CoLRevUpgradeError as e:
        print(e)
        return
    except MissingValueError as e:
        print(f"Error in settings.json: {e}")
        print(
            f"To solve this, use\n  {colors.ORANGE}colrev settings --upgrade{colors.END}"
        )
=======
>>>>>>> 134e7a9e
    except KeyboardInterrupt:
        print("Stopped...")
    except (
        colrev_exceptions.CoLRevUpgradeError,
        colrev_exceptions.InvalidSettingsError,
        colrev_exceptions.RepoSetupError,
    ) as exc:
        logging.error(exc)
        return


@main.command(help_priority=3)
@click.option(
    "-a",
    "--add",
    type=str,
    help="""
Format: RETRIEVE * FROM crossref WHERE title LIKE '%keyword%'
""",
)
@click.option("-v", "--view", is_flag=True, default=False, help="View search sources")
@click.option(
    "-s",
    "--selected",
    type=str,
    help="Only retrieve search results for selected sources",
)
@click.option(
    "-scs",
    "--setup_custom_script",
    is_flag=True,
    default=False,
    help="Setup template for custom search script.",
)
@click.option(
    "-f",
    "--force_mode",
    is_flag=True,
    default=False,
    help="Force mode: conduct full search again",
)
@click.pass_context
def search(ctx, add, view, selected, setup_custom_script, force_mode) -> None:
    """Retrieve search records"""

    try:
        review_manager = colrev.review_manager.ReviewManager(force_mode=force_mode)
        search_operation = review_manager.get_search_operation()

        if add:
            search_operation.add_source(query=add)
            return
        if view:
            search_operation.view_sources()
            return
        if setup_custom_script:
            search_operation.setup_custom_script()
            print("Activated custom_search_script.py.")
            print("Please update the source in settings.json and commit.")
            return

<<<<<<< HEAD
    except MissingValueError as e:
        print(f"Error in settings.json: {e}")
        print(
            f"To solve this, use\n  {colors.ORANGE}colrev settings --upgrade{colors.END}"
        )
    except colrev_exceptions.NoSearchFeedRegistered as e:
        print(e)
    except colrev_exceptions.ServiceNotAvailableException as e:
        print(e)
=======
        search_operation.main(selection_str=selected)

    except (
        colrev_exceptions.InvalidSettingsError,
        colrev_exceptions.NoSearchFeedRegistered,
        colrev_exceptions.ServiceNotAvailableException,
        colrev_exceptions.ParameterError,
    ) as exc:
        logging.error(exc)
>>>>>>> 134e7a9e


@main.command(help_priority=4)
@click.option(
    "-k",
    "--keep_ids",
    is_flag=True,
    default=False,
    help="Do not change the record IDs. Useful when importing an existing sample.",
)
@click.option(
    "-c",
    "--combine_commits",
    is_flag=True,
    default=False,
    help="Combine load of multiple sources in one commit.",
)
@click.pass_context
def load(ctx, keep_ids, combine_commits) -> None:
    """Import records"""

    try:
<<<<<<< HEAD
        # already start LocalIndex (for set_IDs)
        colrev.environment.LocalIndex(startup_without_waiting=True)
        REVIEW_MANAGER = colrev.review_manager.ReviewManager()
    except MissingValueError as e:
        print(f"Error in settings.json: {e}")
        print(
            f"To solve this, use\n  {colors.ORANGE}colrev settings --upgrade{colors.END}"
        )
        return
=======
        review_manager = colrev.review_manager.ReviewManager()
        # already start LocalIndex (for set_ids)
        review_manager.get_local_index(startup_without_waiting=True)
        load_operation = review_manager.get_load_operation()

        load_operation.check_update_sources()
>>>>>>> 134e7a9e

        if combine_commits:
            logging.info(
                "Combine mode: all search sources will be loaded in one commit"
            )

        # Note : reinitialize to load new scripts:
        load_operation = review_manager.get_load_operation()
        load_operation.main(keep_ids=keep_ids, combine_commits=combine_commits)

    except (
        colrev_exceptions.InvalidSettingsError,
        colrev_exceptions.SearchSettingsError,
    ) as exc:
        logging.error(exc)


@main.command(help_priority=5)
@click.option(
    "-k",
    "--keep_ids",
    is_flag=True,
    default=False,
    help="Do not change the record IDs. Useful when importing an existing sample.",
)
@click.option(
    "--reset_records",
    default="NA",
    type=str,
    help="Reset record metadata to the imported version. "
    "Format: --reset_records ID1,ID2,ID3",
)
@click.option(
    "-rid",
    "--reset_ids",
    is_flag=True,
    default=False,
    help="Reset IDs that have been changed (to fix the sort order in records.bib)",
)
@click.option(
    "-d",
    "--debug",
    type=str,
    help="Debug the preparation step for a selected record (can be 'all').",
)
@click.option(
    "-scs",
    "--setup_custom_script",
    is_flag=True,
    default=False,
    help="Setup template for custom prep script.",
)
@click.option(
    "-df",
    "--debug_file",
    type=click.Path(exists=True),
    help="Debug the preparation step for a selected record (in a file).",
)
@click.option("-f", "--force", is_flag=True, default=False)
@click.pass_context
def prep(
    ctx,
    keep_ids,
    reset_records,
    reset_ids,
    debug,
    debug_file,
    setup_custom_script,
    force,
) -> None:
    """Prepare records"""

    # pylint: disable=import-outside-toplevel
    # TODO : catch inside prep:
    from sqlite3 import OperationalError

    try:
        review_manager = colrev.review_manager.ReviewManager(
            force_mode=force, debug_mode=debug
        )
<<<<<<< HEAD
    except MissingValueError as e:
        print(f"Error in settings.json: {e}")
        print(
            f"To solve this, use\n  {colors.ORANGE}colrev settings --upgrade{colors.END}"
        )
        return

    PREPARATION = colrev.prep.Preparation(
        REVIEW_MANAGER=REVIEW_MANAGER, similarity=similarity
    )
    if reset_records != "NA":
        try:
            reset_records = str(reset_records)
        except ValueError:
            pass
        reset_records = reset_records.split(",")
        PREPARATION.reset_records(reset_ids=reset_records)
    elif reset_ids:
        PREPARATION.reset_ids()
    elif debug or debug_file:
        PREPARATION.main(keep_ids=keep_ids, debug_ids=debug, debug_file=debug_file)
    elif setup_custom_script:
        PREPARATION.setup_custom_script()
        print("Activated custom_prep_script.py.")
        print("Please check and adapt its position in the settings.json and commit.")
    else:
        try:
            PREPARATION.main(keep_ids=keep_ids)
            print()
            print("Please check the changes (especially those with low_confidence)")
            print("To reset record(s) based on their ID, run")
            print("   colrev prep --reset_records ID1,ID2,...")
            print()
        except colrev_exceptions.ServiceNotAvailableException as e:
            print(e)
            print("You can use the force mode to override")
            print("  colrev prep -f")
        except colrev_exceptions.MissingDependencyError as e:
            print(e)
        except OperationalError as e:
            logging.error(
                f"SQLite Error: {e}. "
                "Another colrev process is accessing a shared resource. "
                "Please try again later."
=======
        prep_operation = review_manager.get_prep_operation()

        if reset_records != "NA":
            try:
                reset_records = str(reset_records)
            except ValueError:
                pass
            reset_records = reset_records.split(",")
            prep_operation.reset_records(reset_ids=reset_records)
            return
        if reset_ids:
            prep_operation.reset_ids()
            return
        if debug or debug_file:
            prep_operation.main(
                keep_ids=keep_ids, debug_ids=debug, debug_file=debug_file
            )
            return
        if setup_custom_script:
            prep_operation.setup_custom_script()
            print("Activated custom_prep_script.py.")
            print(
                "Please check and adapt its position in the settings.json and commit."
>>>>>>> 134e7a9e
            )
            return

        prep_operation.main(keep_ids=keep_ids)

        print()
        print("Please check the changes (especially those with low_confidence)")
        print("To reset record(s) based on their ID, run")
        print("   colrev prep --reset_records ID1,ID2,...")
        print()

    except (
        colrev_exceptions.InvalidSettingsError,
        colrev_exceptions.MissingDependencyError,
    ) as exc:
        logging.error(exc)
        return
    except colrev_exceptions.ServiceNotAvailableException as exc:
        logging.error(exc)
        print("You can use the force mode to override")
        print("  colrev prep -f")
    except OperationalError as exc:
        logging.error(
            "SQLite Error: %s. "
            "Another colrev process is accessing a shared resource. "
            "Please try again later.",
            exc,
        )


def view_dedupe_details(dedupe_operation) -> None:

    info = dedupe_operation.get_info()

    if len(info["same_source_merges"]) > 0:
        print(f"\n\n{colors.RED}Same source merges to check:{colors.END}")
        print("\n- " + "\n- ".join(info["same_source_merges"]))


@main.command(help_priority=6)
@click.option(
    "-f",
    "--fix_errors",
    is_flag=True,
    default=False,
    help="Fix errors marked in duplicates_to_validate.xlsx "
    "or non_duplicates_to_validate.xlsx or "
    "a dupes.txt file containing comma-separated ID tuples",
)
@click.option("-v", "--view", is_flag=True, default=False, help="View dedupe info")
@click.option(
    "--source_comparison",
    is_flag=True,
    default=False,
    help="Export a spreadsheet for (non-matched) source comparison",
)
@click.option("--force", is_flag=True, default=False)
@click.pass_context
def dedupe(
    ctx,
    fix_errors,
    view,
    source_comparison,
    force,
) -> None:
    """Deduplicate records"""

    try:
<<<<<<< HEAD
        REVIEW_MANAGER = colrev.review_manager.ReviewManager(force_mode=force)
    except MissingValueError as e:
        print(f"Error in settings.json: {e}")
        print(
            f"To solve this, use\n  {colors.ORANGE}colrev settings --upgrade{colors.END}"
        )
        return
=======
        review_manager = colrev.review_manager.ReviewManager(force_mode=force)
        state_transition_process = not view
        dedupe_operation = review_manager.get_dedupe_operation(
            notify_state_transition_operation=state_transition_process
        )
>>>>>>> 134e7a9e

        if fix_errors:
            dedupe_operation.fix_errors()
            print(
                "You can manually remove the duplicates_to_validate.xlsx, "
                "non_duplicates_to_validate.xlsx, and dupes.txt files."
            )
            return

        if view:
            view_dedupe_details(dedupe_operation)
            return

        if source_comparison:
            dedupe_operation.source_comparison()
            return

        # TODO : move to active learning init:
        logging.basicConfig()
        logging.getLogger("dedupe.canopy_index").setLevel(logging.WARNING)

        dedupe_operation.main()

    except (
        colrev_exceptions.InvalidSettingsError,
        colrev_exceptions.ProcessOrderViolation,
        colrev_exceptions.DedupeError,
    ) as exc:
        logging.error(exc)


@main.command(help_priority=7)
@click.option(
    "--stats",
    is_flag=True,
    default=False,
    help="Print statistics of records with colrev_status md_needs_manual_preparation",
)
@click.pass_context
def prep_man(ctx, stats) -> None:
    """Manual preparation of records (not yet fully implemented)"""

    try:
<<<<<<< HEAD
        REVIEW_MANAGER = colrev.review_manager.ReviewManager()
    except MissingValueError as e:
        print(f"Error in settings.json: {e}")
        print(
            f"To solve this, use\n  {colors.ORANGE}colrev settings --upgrade{colors.END}"
        )
        return
=======
        review_manager = colrev.review_manager.ReviewManager()
        prep_man_operation = review_manager.get_prep_man_operation()
>>>>>>> 134e7a9e

        if stats:
            prep_man_operation.prep_man_stats()
            return

        prep_man_operation.main()

    except colrev_exceptions.InvalidSettingsError as exc:
        logging.error(exc)


@main.command(help_priority=9)
@click.option(
    "--include_all",
    is_flag=True,
    default=False,
    help="Include all records in prescreen",
)
@click.option(
    "--export_format",
    type=click.Choice(["CSV", "XLSX"], case_sensitive=False),
    help="Export table with the screening decisions",
)
@click.option(
    "--import_table",
    type=click.Path(exists=True),
    help="Import file with the screening decisions (csv supported)",
)
@click.option(
    "--create_split",
    type=int,
    help="Split the prescreen between n researchers "
    + "(same size, non-overlapping samples)",
)
@click.option(
    "--split",
    type=str,
    default="",
    help="Prescreen a split sample",
)
@click.option(
    "-scs",
    "--setup_custom_script",
    is_flag=True,
    default=False,
    help="Setup template for custom search script.",
)
@click.pass_context
def prescreen(
    ctx,
    include_all,
    export_format,
    import_table,
    create_split,
    split,
    setup_custom_script,
) -> None:
    """Pre-screen based on titles and abstracts"""
<<<<<<< HEAD
    import colrev.prescreen
    import colrev.review_manager

    try:
        REVIEW_MANAGER = colrev.review_manager.ReviewManager()
    except MissingValueError as e:
        print(f"Error in settings.json: {e}")
        print(
            f"To solve this, use\n  {colors.ORANGE}colrev settings --upgrade{colors.END}"
        )
        return
=======
>>>>>>> 134e7a9e

    try:
        review_manager = colrev.review_manager.ReviewManager()
        prescreen_operation = review_manager.get_prescreen_operation()

        if export_format:
            prescreen_operation.export_table(export_table_format=export_format)
            return
        if import_table:
            prescreen_operation.import_table(import_table_path=import_table)
            return
        if include_all:
            prescreen_operation.include_all_in_prescreen()
            return
        if create_split:
            splits = prescreen_operation.create_prescreen_split(
                create_split=create_split
            )
            for created_split in splits:
                print(created_split + "\n")
            return
        if setup_custom_script:
            prescreen_operation.setup_custom_script()
            print("Activated custom_prescreen_script.py.")
            return

        prescreen_operation.main(split_str=split)

    except (
        colrev_exceptions.InvalidSettingsError,
        colrev_exceptions.ProcessOrderViolation,
        colrev_exceptions.CleanRepoRequiredError,
    ) as exc:
        logging.error(exc)


@main.command(help_priority=10)
@click.option(
    "--include_all",
    is_flag=True,
    default=False,
    help="Include all records in the screen",
)
@click.option(
    "-ac",
    "--add_criterion",
    type=str,
    help="Add a screening criterion. "
    "Format: -ac 'criterion_name,criterion explanation'",
)
@click.option(
    "-dc",
    "--delete_criterion",
    type=str,
    help="Delete a screening criterion. Format: -dc 'criterion_name'",
)
@click.option(
    "--create_split",
    type=int,
    help="Split the prescreen between n researchers "
    + "(same size, non-overlapping samples)",
)
@click.option(
    "--split",
    type=str,
    default="",
    help="Prescreen a split sample",
)
@click.option(
    "-scs",
    "--setup_custom_script",
    is_flag=True,
    default=False,
    help="Setup template for custom search script.",
)
@click.pass_context
def screen(
    ctx,
    include_all,
    add_criterion,
    delete_criterion,
    create_split,
    split,
    setup_custom_script,
) -> None:
    """Screen based on exclusion criteria and fulltext documents"""

    try:
<<<<<<< HEAD
        REVIEW_MANAGER = colrev.review_manager.ReviewManager()
    except MissingValueError as e:
        print(f"Error in settings.json: {e}")
        print(
            f"To solve this, use\n  {colors.ORANGE}colrev settings --upgrade{colors.END}"
        )
        return
=======
        review_manager = colrev.review_manager.ReviewManager()
        screen_operation = review_manager.get_screen_operation()
>>>>>>> 134e7a9e

        if include_all:
            screen_operation.include_all_in_screen()
            return
        if add_criterion:
            screen_operation.add_criterion(criterion_to_add=add_criterion)
            return
        if delete_criterion:
            screen_operation.delete_criterion(criterion_to_delete=delete_criterion)
            return
        if create_split:
            splits = screen_operation.create_screen_split(create_split=create_split)
            for created_split in splits:
                print(created_split + "\n")
            return
        if setup_custom_script:
            screen_operation.setup_custom_script()
            print("Activated custom_screen_script.py.")
            return

        screen_operation.main(split_str=split)

    except (
        colrev_exceptions.InvalidSettingsError,
        colrev_exceptions.ProcessOrderViolation,
    ) as exc:
        logging.error(exc)


@main.command(help_priority=11)
@click.option(
    "-c",
    "--copy-to-repo",
    is_flag=True,
    default=False,
    help="Copy PDF files to the repository (the /pdfs directory)",
)
@click.option(
    "-r",
    "--rename",
    is_flag=True,
    default=False,
    help="Rename the PDF files according to record IDs",
)
@click.option(
    "--relink_files",
    is_flag=True,
    default=False,
    help="Recreate links to PDFs based on colrev pdf-IDs (when PDFs were renamed)",
)
@click.option(
    "-scs",
    "--setup_custom_script",
    is_flag=True,
    default=False,
    help="Setup template for custom search script.",
)
@click.pass_context
def pdf_get(ctx, copy_to_repo, rename, relink_files, setup_custom_script) -> None:
    """Retrieve PDFs to the default pdf directory (/pdfs)"""

    try:
<<<<<<< HEAD
        REVIEW_MANAGER = colrev.review_manager.ReviewManager()
    except MissingValueError as e:
        print(f"Error in settings.json: {e}")
        print(
            f"To solve this, use\n  {colors.ORANGE}colrev settings --upgrade{colors.END}"
        )
        return
=======
        review_manager = colrev.review_manager.ReviewManager()

        state_transition_operation = not relink_files and not setup_custom_script
        pdf_get_operation = review_manager.get_pdf_get_operation(
            notify_state_transition_operation=state_transition_operation
        )
>>>>>>> 134e7a9e

        if relink_files:
            pdf_get_operation.relink_files()
            return
        if copy_to_repo:
            pdf_get_operation.copy_pdfs_to_repo()
            return
        if rename:
            pdf_get_operation.rename_pdfs()
            return
        if setup_custom_script:
            pdf_get_operation.setup_custom_script()
            print("Activated custom_pdf_get_script.py.")
            return

        pdf_get_operation.main()

    except (
        colrev_exceptions.InvalidSettingsError,
        colrev_exceptions.ProcessOrderViolation,
    ) as exc:
        logging.error(exc)


@main.command(help_priority=12)
@click.option(
    "--update_colrev_pdf_ids", is_flag=True, default=False, help="Update colrev_pdf_ids"
)
@click.option(
    "--reprocess",
    is_flag=True,
    default=False,
    help="Prepare all PDFs again (pdf_needs_manual_preparation).",
)
@click.option(
    "--debug",
    "-d",
    is_flag=True,
    default=False,
    help="Debug",
)
@click.option(
    "-scs",
    "--setup_custom_script",
    is_flag=True,
    default=False,
    help="Setup template for custom search script.",
)
@click.pass_context
def pdf_prep(ctx, update_colrev_pdf_ids, reprocess, debug, setup_custom_script) -> None:
<<<<<<< HEAD
    """Prepare PDFs

    This involves:

        - Checking for machine readability and applying OCR if necessary

        - Removing coverpages and appended pages

        - Validating the PDF against the record metadata

        - Checking for completeness (number of pages according to record metadata)
    """
    import colrev.pdf_prep
    import colrev.review_manager

    try:
        REVIEW_MANAGER = colrev.review_manager.ReviewManager()
    except MissingValueError as e:
        print(f"Error in settings.json: {e}")
        print(
            f"To solve this, use\n  {colors.ORANGE}colrev settings --upgrade{colors.END}"
        )
        return
=======
    """Prepare PDFs"""
>>>>>>> 134e7a9e

    try:
        review_manager = colrev.review_manager.ReviewManager()
        pdf_prep_operation = review_manager.get_pdf_prep_operation(
            reprocess=reprocess, debug=debug
        )

        if update_colrev_pdf_ids:
            pdf_prep_operation.update_colrev_pdf_ids()
            return
        if setup_custom_script:
            pdf_prep_operation.setup_custom_script()
            print("Activated custom_pdf_prep_script.py.")
            return

        pdf_prep_operation.main()

    except (
        colrev_exceptions.InvalidSettingsError,
        colrev_exceptions.ProcessOrderViolation,
    ) as exc:
        logging.error(exc)


@main.command(help_priority=13)
@click.pass_context
@click.option(
    "-e",
    "--export",
    is_flag=True,
    default=False,
    help="Export spreadsheet.",
)
def pdf_get_man(ctx, export) -> None:
    """Get PDFs manually"""

    try:
<<<<<<< HEAD
        REVIEW_MANAGER = colrev.review_manager.ReviewManager()
    except MissingValueError as e:
        print(f"Error in settings.json: {e}")
        print(
            f"To solve this, use\n  {colors.ORANGE}colrev settings --upgrade{colors.END}"
        )
        return
=======
        review_manager = colrev.review_manager.ReviewManager()
        pdf_get_man_operation = review_manager.get_pdf_get_man_operation()
>>>>>>> 134e7a9e

        if export:
            records = pdf_get_man_operation.review_manager.dataset.load_records_dict()
            pdf_get_man_records = [
                r
                for r in records.values()
                if r["colrev_status"]
                in [
                    colrev.record.RecordState.pdf_needs_manual_retrieval,
                    colrev.record.RecordState.rev_prescreen_included,
                ]
            ]
            pdf_get_man_records_df = pd.DataFrame.from_records(pdf_get_man_records)
            pdf_get_man_records_df = pdf_get_man_records_df[
                pdf_get_man_records_df.columns.intersection(
                    {
                        "ID",
                        "author",
                        "year",
                        "title",
                        "journal",
                        "booktitle",
                        "volume",
                        "number",
                        "url",
                        "doi",
                    }
                )
            ]
            pdf_get_man_records_df.to_csv("pdf_get_man_records.csv", index=False)
            pdf_get_man_operation.review_manager.logger.info(
                "Created pdf_get_man_records.csv"
            )
            return

        pdf_get_man_operation.main()

    except (
        colrev_exceptions.InvalidSettingsError,
        colrev_exceptions.ProcessOrderViolation,
    ) as exc:
        logging.error(exc)


def delete_first_pages_cli(pdf_get_man_operation, record_id) -> None:

    records = pdf_get_man_operation.review_manager.dataset.load_records_dict()
    while True:
        if record_id in records:
            record = records[record_id]
            if "file" in record:
                print(record["file"])
                pdf_path = pdf_get_man_operation.review_manager.path / Path(
                    record["file"]
                )
                pdf_get_man_operation.extract_coverpage(pdf_path)
            else:
                print("no file in record")
        if "n" == input("Extract coverpage from another PDF? (y/n)"):
            break
        record_id = input("ID of next PDF for coverpage extraction:")


@main.command(help_priority=14)
@click.option(
    "-dfp",
    "--delete_first_page",
    type=str,
    help="Delete first page of PDF. Format: --delete_first_page ID",
)
@click.option(
    "--stats",
    is_flag=True,
    default=False,
    help="Print statistics of records with colrev_status pdf_needs_manual_preparation",
)
@click.option(
    "--extract",
    is_flag=True,
    default=False,
    help="Extract records for manual_preparation (to csv and bib)",
)
@click.option(
    "--apply",
    is_flag=True,
    default=False,
    help="Apply manual preparation (from csv or bib)",
)
@click.pass_context
def pdf_prep_man(ctx, delete_first_page, stats, extract, apply) -> None:
    """Prepare PDFs manually"""

    try:
<<<<<<< HEAD
        REVIEW_MANAGER = colrev.review_manager.ReviewManager()
    except MissingValueError as e:
        print(f"Error in settings.json: {e}")
        print(
            f"To solve this, use\n  {colors.ORANGE}colrev settings --upgrade{colors.END}"
        )
        return
=======
        review_manager = colrev.review_manager.ReviewManager()
        pdf_prep_man_operation = review_manager.get_pdf_prep_man_operation()
>>>>>>> 134e7a9e

        if delete_first_page:
            delete_first_pages_cli(pdf_prep_man_operation, delete_first_page)
            return
        if stats:
            pdf_prep_man_operation.pdf_prep_man_stats()
            return
        if extract:
            pdf_prep_man_operation.extract_needs_pdf_prep_man()
            return
        if apply:
            pdf_prep_man_operation.apply_pdf_prep_man()
            return

        pdf_prep_man_operation.main()

    except (
        colrev_exceptions.InvalidSettingsError,
        colrev_exceptions.ProcessOrderViolation,
    ) as exc:
        logging.error(exc)


@main.command(help_priority=15)
@click.option(
    "--profile",
    is_flag=True,
    default=False,
    help="Create a sample profile (papers per journal and year)",
)
@click.option(
    "--reading_heuristics",
    is_flag=True,
    default=False,
    help="Heuristics to prioritize reading efforts",
)
@click.option(
    "-a",
    "--add_endpoint",
    type=str,
    help="Add a data_format endpoint (e.g., MANUSCRIPT,STRUCTURED)",
)
@click.option(
    "-scs",
    "--setup_custom_script",
    is_flag=True,
    default=False,
    help="Setup template for custom search script.",
)
@click.option(
    "-f",
    "--force",
    is_flag=True,
    default=False,
    help="Option to override process preconditions",
)
@click.pass_context
def data(
    ctx, profile, reading_heuristics, add_endpoint, setup_custom_script, force
) -> None:
    """Extract data"""

    try:
<<<<<<< HEAD
        REVIEW_MANAGER = colrev.review_manager.ReviewManager(force_mode=force)
    except MissingValueError as e:
        print(f"Error in settings.json: {e}")
        print(
            f"To solve this, use\n  {colors.ORANGE}colrev settings --upgrade{colors.END}"
        )
        return
=======
        review_manager = colrev.review_manager.ReviewManager(force_mode=force)
        data_operation = review_manager.get_data_operation()
>>>>>>> 134e7a9e

        if profile:
            data_operation.profile()
            return
        if reading_heuristics:
            heuristic_results = data_operation.reading_heuristics()
            review_manager.p_printer.pprint(heuristic_results)
            return
        if setup_custom_script:
            data_operation.setup_custom_script()
            print("Activated custom_data_script.py.")
            print("Please update the data_format in settings.json and commit.")
            return
        if add_endpoint:

            if add_endpoint in data_operation.built_in_scripts:
                endpoint_class = data_operation.built_in_scripts[add_endpoint][
                    "endpoint"
                ]
                endpoint = endpoint_class(
                    data_operation=data_operation, settings={"name": add_endpoint}
                )

                default_endpoint_conf = endpoint.get_default_setup()

                if "MANUSCRIPT" == add_endpoint:
                    if "y" == input("Select a custom word template (y/n)?"):

                        template_name = input(
                            'Please copy the word template to " \
                        "the project directory and enter the filename.'
                        )
                        default_endpoint_conf["word_template"] = template_name
                    else:
                        print("Adding APA as a default")

                    if "y" == input("Select a custom citation stlye (y/n)?"):
                        print(
                            "Citation stlyes are available at: \n"
                            "https://github.com/citation-style-language/styles"
                        )
                        csl_link = input(
                            "Please select a citation style and provide the link."
                        )
                        ret = requests.get(csl_link, allow_redirects=True)
                        with open(Path(csl_link).name, "wb") as file:
                            file.write(ret.content)
                        default_endpoint_conf["csl_style"] = Path(csl_link).name
                    else:
                        print("Adding APA as a default")

                    data_operation.review_manager.dataset.add_changes(
                        path=default_endpoint_conf["csl_style"]
                    )
                    data_operation.review_manager.dataset.add_changes(
                        path=default_endpoint_conf["word_template"]
                    )
                    # TODO : check whether template_name is_file
                    # and csl_link.name is_file()

                data_operation.add_data_endpoint(data_endpoint=default_endpoint_conf)
                data_operation.review_manager.create_commit(
                    msg="Add data endpoint",
                    script_call="colrev data",
                )

                # Note : reload updated settings
                review_manager = colrev.review_manager.ReviewManager(force_mode=force)
                data_operation = colrev.data.Data(review_manager=review_manager)
            else:
                print("Data format not available")

            ret = data_operation.main()
            if ret["ask_to_commit"]:
                if "y" == input("Create commit (y/n)?"):
                    review_manager.create_commit(
                        msg="Data and synthesis", manual_author=True
                    )
            return

        ret = data_operation.main()
        if ret["ask_to_commit"]:
            if "y" == input("Create commit (y/n)?"):
                review_manager.create_commit(
                    msg="Data and synthesis", manual_author=True
                )
        if ret["no_endpoints_registered"]:
            print(
                "No data format not specified. "
                "To register a data endpoint, "
                "use one (or several) of the following \n"
                "    colrev data --add_endpoint MANUSCRIPT\n"
                "    colrev data --add_endpoint STRUCTURED\n"
                "    colrev data --add_endpoint PRISMA\n"
                "    colrev data --add_endpoint ZETTLR\n"
                "    colrev data --add_endpoint ENDNOTE"
            )

    except (
        colrev_exceptions.InvalidSettingsError,
        colrev_exceptions.ProcessOrderViolation,
    ) as exc:
        logging.error(exc)


def validate_commit(ctx, param, value):
    if value is None:
        return value

    # pylint: disable=import-outside-toplevel
    import git

    repo = git.Repo()
    rev_list = list(repo.iter_commits())

    if value in [x.hexsha for x in rev_list]:
        return value

    print("Error: Invalid value for '--commit': not a git commit id\n")
    print("Select any of the following commit ids:\n")
    print("commit-id".ljust(41, " ") + "date".ljust(24, " ") + "commit message")
    commits_for_checking = []
    for commit in reversed(list(rev_list)):
        commits_for_checking.append(commit)
    for commit in rev_list:
        print(
            commit.hexsha,
            datetime.datetime.fromtimestamp(commit.committed_date),
            " - ",
            commit.message.split("\n")[0],
        )
    print("\n")
    raise click.BadParameter("not a git commit id")


@main.command(help_priority=16)
@click.option(
    "--scope",
    type=click.Choice(["prepare", "merge", "all", "unspecified"], case_sensitive=False),
    default="unspecified",
    help="prepare, merge, or all.",
)
@click.option(
    "--properties", is_flag=True, default=False, help="Git commit id to validate."
)
@click.option(
    "--commit",
    help="Git commit id to validate.",
    default=None,
    callback=validate_commit,
)
@click.pass_context
def validate(ctx, scope, properties, commit) -> None:
    """Validate changes"""

    try:
<<<<<<< HEAD
        REVIEW_MANAGER = colrev.review_manager.ReviewManager()
    except MissingValueError as e:
        print(f"Error in settings.json: {e}")
        print(
            f"To solve this, use\n  {colors.ORANGE}colrev settings --upgrade{colors.END}"
        )
        return
=======
        review_manager = colrev.review_manager.ReviewManager()
        validate_operation = review_manager.get_validate_operation()
>>>>>>> 134e7a9e

        validation_details = validate_operation.main(
            scope=scope, properties=properties, target_commit=commit
        )

        if 0 == len(validation_details):
            print("No substantial changes.")
            return

        # pylint: disable=duplicate-code
        keys = [
            "author",
            "title",
            "journal",
            "booktitle",
            "year",
            "volume",
            "number",
            "pages",
        ]

        for record_a, record_b, difference in validation_details:
            # Escape sequence to clear terminal output for each new comparison
            os.system("cls" if os.name == "nt" else "clear")
            if record_a["ID"] == record_b["ID"]:
                print(
                    f"similarity: {str(round(difference, 4))} record {record_a['ID']}"
                )
            else:
                print(
                    f"similarity: {str(round(difference, 4))} "
                    f"record {record_a['ID']} - {record_b['ID']}"
                )

            colrev.record.Record.print_diff_pair(
                record_pair=[record_a, record_b], keys=keys
            )

            user_selection = input("Validate [y,n,d,q]?")

            if "q" == user_selection:
                break
            if "y" == user_selection:
                continue

            # TODO: correct? if not, replace current record with old one

    except colrev_exceptions.InvalidSettingsError as exc:
        logging.error(exc)
        return


@main.command(help_priority=17)
@click.pass_context
@click.option(
    "--id",  # pylint: disable=invalid-name
    help="Record ID to trace (citation_key).",
    required=True,
)
def trace(ctx, id) -> None:  # pylint: disable=invalid-name
    """Trace a record"""

    try:
<<<<<<< HEAD
        REVIEW_MANAGER = colrev.review_manager.ReviewManager()
    except MissingValueError as e:
        print(f"Error in settings.json: {e}")
        print(
            f"To solve this, use\n  {colors.ORANGE}colrev settings --upgrade{colors.END}"
        )
        return
=======
        review_manager = colrev.review_manager.ReviewManager()
        trace_operation = review_manager.get_trace_operation()
        trace_operation.main(record_id=id)
>>>>>>> 134e7a9e

    except colrev_exceptions.InvalidSettingsError as exc:
        logging.error(exc)
        return


@main.command(help_priority=18)
@click.pass_context
def paper(ctx) -> None:
    """Build the paper"""

    try:
<<<<<<< HEAD
        REVIEW_MANAGER = colrev.review_manager.ReviewManager()
    except MissingValueError as e:
        print(f"Error in settings.json: {e}")
        print(
            f"To solve this, use\n  {colors.ORANGE}colrev settings --upgrade{colors.END}"
        )
        return
=======
        review_manager = colrev.review_manager.ReviewManager()
        paper_operation = review_manager.get_paper_operation()
>>>>>>> 134e7a9e

        paper_operation.main()

    except colrev_exceptions.InvalidSettingsError as exc:
        logging.error(exc)
        return
    except colrev_exceptions.NoPaperEndpointRegistered as exc:
        print(f"NoPaperEndpointRegistered: {exc}")
        print(
            "To register a paper endpoint, use \n"
            "    colrev data --add_endpoint MANUSCRIPT"
        )


@main.command(help_priority=19)
@click.option(
    "-p",
    "--path",
    type=click.Path(exists=True),
    help="Path to file(s)",
)
@click.pass_context
def distribute(ctx, path) -> None:
    """Distribute records to other local CoLRev repositories"""

    # pylint: disable=import-outside-toplevel
    from yaml import safe_load

    # Note : distribute is designed with the assumption that it is called from
    # within a colrev project.
    # In other cases, colrev.review_manager.ReviewManager() will fail.
    # Other use cases may be related to sync/export (from LocalIndex)

    try:
<<<<<<< HEAD
        REVIEW_MANAGER = colrev.review_manager.ReviewManager()
    except MissingValueError as e:
        print(f"Error in settings.json: {e}")
        print(
            f"To solve this, use\n  {colors.ORANGE}colrev settings --upgrade{colors.END}"
        )
        return

    DISTRIBUTE = colrev.distribute.Distribute(REVIEW_MANAGER=REVIEW_MANAGER)
=======
        review_manager = colrev.review_manager.ReviewManager()
        distribute_operation = review_manager.get_distribute_operation()
>>>>>>> 134e7a9e

        local_registry_path = Path.home().joinpath(".colrev/registry.yaml")
        if not os.path.exists(local_registry_path):
            print("no local repositories registered")
            return

        with open(local_registry_path, encoding="utf-8") as file:
            local_registry_df = pd.json_normalize(safe_load(file))
            local_registry = local_registry_df.to_dict("records")
            local_registry = [
                x for x in local_registry if "curated_metadata/" not in x["source_url"]
            ]

        valid_selection = False
        while not valid_selection:
            for i, local_source in enumerate(local_registry):
                print(
                    f"{i+1} - {local_source['source_name']} ({local_source['source_url']})"
                )
            sel_str = input("Select target repository: ")
            sel = int(sel_str) - 1
            if sel in range(0, len(local_registry)):
                target = Path(local_registry[sel]["source_url"])
                valid_selection = True

        distribute_operation.main(path_str=path, target=target)

    except colrev_exceptions.InvalidSettingsError as exc:
        logging.error(exc)
        return


def print_environment_status(review_manager) -> None:

    environment_manager = review_manager.get_environment_manager()
    environment_details = environment_manager.get_environment_details()

    print("\nCoLRev environment status\n")
    print("Index\n")
    if "up" == environment_details["index"]["status"]:
        print(f" - Status: {colors.GREEN}up{colors.END}")
        print(f' - Path          : {environment_details["index"]["path"]}')
        print(f' - Size          : {environment_details["index"]["size"]} records')
        print(f' - Last modified : {environment_details["index"]["last_modified"]}')
    else:
        print(f" - Status: {colors.RED}down{colors.END}")

    print("\nCoLRev projects\n")
    project_repos = [
        x
        for x in environment_details["local_repos"]["repos"]
        if "curated_metadata" not in x["source_url"]
    ]
    for colrev_repo in sorted(project_repos, key=lambda d: d["source_name"]):

        repo_stats = f' {colrev_repo["source_name"]}'
        if colrev_repo["remote"]:
            if colrev_repo["behind_remote"]:
                repo_stats += " (shared, behind remote)"
            else:
                repo_stats += " (shared)"
        print(repo_stats)

        if -1 != colrev_repo["progress"]:
            print(f'    - Progress : {colrev_repo["progress"]*100} %')
        else:
            print("    - Progress : ??")
        print(f'    - Size     : {colrev_repo["size"]} records')
        print(f'    - Path     : {colrev_repo["source_url"]}')

    print("\nCurated CoLRev resources\n")
    curated_repos = [
        x
        for x in environment_details["local_repos"]["repos"]
        if "curated_metadata" in x["source_url"]
    ]
    for colrev_repo in sorted(curated_repos, key=lambda d: d["source_name"]):
        repo_stats = (
            f' - {colrev_repo["source_name"].ljust(60, " ")}: '
            f'{str(colrev_repo["size"]).rjust(10, " ")} records'
        )
        if colrev_repo["behind_remote"]:
            repo_stats += " (behind remote)"
        print(repo_stats)

    print("\n")
    if len(environment_details["local_repos"]["broken_links"]) > 0:
        print("Broken links: \n")
        for broken_link in environment_details["local_repos"]["broken_links"]:
            print(f'- {broken_link["source_url"]}')


@main.command(help_priority=20)
@click.option(
    "-i", "--index", is_flag=True, default=False, help="Create the LocalIndex"
)
@click.option(
    "--install",
    help="Install a new resource providing its url "
    + "(e.g., a curated metadata repository)",
)
@click.option(
    "-a",
    "--analyze",
    is_flag=True,
    default=False,
    help="Analyze the LocalIndex for potential problems",
)
@click.option("--pull", is_flag=True, default=False, help="Pull curated metadata")
@click.option(
    "-s", "--status", is_flag=True, default=False, help="Print environment status"
)
@click.option("--start", is_flag=True, default=False, help="Start environment services")
@click.option("--stop", is_flag=True, default=False, help="Stop environment services")
@click.option(
    "--search",
    is_flag=True,
    default=False,
    help="Start opensearch dashboard service to search the LocalIndex",
)
@click.option(
    "-r",
    "--register",
    is_flag=True,
    default=False,
    help="Register a repository in the CoLRev environment",
)
@click.option(
    "-ur",
    "--unregister",
    type=click.Path(exists=True),
    help="Path of repository to remove from local registry.",
)
@click.pass_context
def env(
    ctx,
    index,
    install,
    analyze,
    pull,
    status,
    start,
    stop,
    search,
    register,
    unregister,
):
    """CoLRev environment commands"""

    # pylint: disable=import-outside-toplevel
    # pylint: disable=too-many-return-statements
    import webbrowser
    import docker

    review_manager = colrev.review_manager.ReviewManager()

    if install:
        env_resources = review_manager.get_resources()
        if env_resources.install_curated_resource(curated_resource=install):
            print("Successfully installed curated resource.")
            print("To make it available to other projects, run")
            print("colrev env --index")
        return

    if pull:
        environment_manager = review_manager.get_environment_manager()
        for curated_resource in environment_manager.load_local_registry():
            curated_resource_path = curated_resource["source_url"]
            if "/curated_metadata/" not in curated_resource_path:
                continue
            review_manager = colrev.review_manager.ReviewManager(
                path_str=curated_resource_path
            )
            review_manager.dataset.pull_if_repo_clean()
            print(f"Pulled {curated_resource_path}")
        return

    if status:
        print_environment_status(review_manager)
        return

    if stop:
        client = docker.from_env()
        environment_manager = review_manager.get_environment_manager()

        images_to_stop = [k for k, v in environment_manager.docker_images.items()]
        for container in client.containers.list():
            if any(x in str(container.image) for x in images_to_stop):
                container.stop()
                print(f"Stopped container {container.name} ({container.image})")
        return

    if register:
        environment_manager = review_manager.get_environment_manager()
        environment_manager.register_repo(path_to_register=Path.cwd())
        return

    if unregister is not None:
        environment_manager = review_manager.get_environment_manager()

        local_registry = environment_manager.load_local_registry()
        if str(unregister) not in [x["source_url"] for x in local_registry]:
            logging.error("Not in local registry (cannot remove): %s", unregister)
        else:
            local_registry = [
                x for x in local_registry if x["source_url"] != str(unregister)
            ]
            environment_manager.save_local_registry(updated_registry=local_registry)
            logging.info("Removed from local registry: %s", unregister)
        return

    local_index = review_manager.get_local_index()
    if search:
        local_index.start_opensearch_docker_dashboards()
        print("Started.")
        webbrowser.open("http://localhost:5601/app/home#/", new=2)
        return

    if index:
        local_index.index()
        return

    if start:
        print("Started.")
        return

    if analyze:
        local_index.analyze()


@main.command(help_priority=21)
# @click.option("-v", "--view", is_flag=True, default=False)
@click.option(
    "-u",
    "--upgrade",
    is_flag=True,
    default=False,
    help="Update to the latest CoLRev project version",
)
@click.option(
    "-uh",
    "--update_hooks",
    is_flag=True,
    default=False,
    help="Update the pre-commit hooks",
)
@click.option(
    "-m",
    "--modify",
    type=str,
    default="",
    help="Modify the settings through the command line",
)
@click.pass_context
def settings(ctx, upgrade, update_hooks, modify):
    """Settings of the CoLRev project"""

    # pylint: disable=import-outside-toplevel
    from subprocess import check_call
    from subprocess import DEVNULL
    from subprocess import STDOUT
    import json
    import ast
    import glom

<<<<<<< HEAD
=======
    # from colrev.settings_editor import Settings

    # review_manager = colrev.review_manager.ReviewManager(force_mode=True)
    # SETTINGS = Settings(review_manager=review_manager)
    # SETTINGS.open_settings_editor()
    # input("stop")

    review_manager = colrev.review_manager.ReviewManager(force_mode=upgrade)

>>>>>>> 134e7a9e
    if upgrade:
        review_manager.upgrade_colrev()
        return

    if update_hooks:

        print("Update pre-commit hooks")

        if review_manager.dataset.has_changes():
            print("Clean repo required. Commit or stash changes.")
            return

        scripts_to_call = [
            [
                "pre-commit",
                "autoupdate",
                "--repo",
                "https://github.com/geritwagner/colrev-hooks",
            ],
        ]
        for script_to_call in scripts_to_call:
            check_call(script_to_call, stdout=DEVNULL, stderr=STDOUT)

        review_manager.dataset.add_changes(path=".pre-commit-config.yaml")
        review_manager.create_commit(
            msg="Update pre-commit hooks", script_call="colrev settings --update"
        )
        print("Successfully updated pre-commit hooks")
        return

    if modify:

        # TBD: maybe use glom.delete?
        # There is no simply append...
        # (we could replace the (last) position element with
        # keywords like prescreen.sripts.LAST_POSITION)
        # maybe prescreen.scripts.1.REPLACE/ADD/DELETE = ....
        # modify = 'dedupe.scripts=[{"endpoint":"simple_dedupe"}]'

        path, value_string = modify.split("=")
        value = ast.literal_eval(value_string)
        review_manager.logger.info("Change settings.%s to %s", path, value)

        with open("settings.json", encoding="utf-8") as file:
            project_settings = json.load(file)

        glom.assign(project_settings, path, value)

        with open("settings.json", "w", encoding="utf-8") as outfile:
            json.dump(project_settings, outfile, indent=4)

        review_manager.dataset.add_changes(path="settings.json")
        review_manager.create_commit(
            msg="Change settings", manual_author=True, saved_args=None
        )
<<<<<<< HEAD
    else:
        import colrev.settings_editor

        REVIEW_MANAGER = colrev.review_manager.ReviewManager(force_mode=True)
        SETTINGS = colrev.settings_editor.Settings(REVIEW_MANAGER=REVIEW_MANAGER)
        SETTINGS.open_settings_editor()
=======
        return

    print(f"Settings:\n{review_manager.settings}")
    print("\n")
>>>>>>> 134e7a9e


@main.command(help_priority=22)
@click.pass_context
def sync(ctx):
    """Sync records from CoLRev environment to non-CoLRev repo"""

    sync_operation = colrev.review_manager.ReviewManager.get_sync_operation()
    sync_operation.get_cited_papers()

    if len(sync_operation.non_unique_for_import) > 0:
        print("Non-unique keys to resolve:")
        # Resolve non-unique cases
        for case in sync_operation.non_unique_for_import:
            for val in case.values():
                # TODO: there may be more collisions (v3, v4)
                v_1 = sync_operation.format_ref(reference=val[0])
                v_2 = sync_operation.format_ref(reference=val[1])
                if v_1.lower() == v_2.lower():
                    sync_operation.add_to_records_to_import(record=val[0])
                    continue
                print("\n")
                print(f"1: {v_1}")
                print("      " + val[0].get("source_url", ""))
                print("")
                print(f"2: {v_2}")
                print("      " + val[1].get("source_url", ""))
                user_selection = input("Import version 1 or 2 (or skip)?")
                if "1" == user_selection:
                    sync_operation.add_to_records_to_import(record=val[0])
                    continue
                if "2" == user_selection:
                    sync_operation.add_to_records_to_import(record=val[1])
                    continue

    sync_operation.add_to_bib()


@main.command(help_priority=23)
@click.option(
    "-r",
    "--records_only",
    is_flag=True,
    default=False,
    help="Update records only",
)
@click.option(
    "-p",
    "--project_only",
    is_flag=True,
    default=False,
    help="Push project only",
)
@click.pass_context
def pull(ctx, records_only, project_only):
    """Pull CoLRev project remote and record updates"""

    try:
<<<<<<< HEAD
        REVIEW_MANAGER = colrev.review_manager.ReviewManager()
    except MissingValueError as e:
        print(f"Error in settings.json: {e}")
        print(
            f"To solve this, use\n  {colors.ORANGE}colrev settings --upgrade{colors.END}"
        )
        return
=======
        review_manager = colrev.review_manager.ReviewManager()
        pull_operation = review_manager.get_pull_operation()
>>>>>>> 134e7a9e

        pull_operation.main(records_only=records_only, project_only=project_only)

    except colrev_exceptions.InvalidSettingsError as exc:
        logging.error(exc)


@main.command(help_priority=24)
@click.argument("git_url")
@click.pass_context
def clone(ctx, git_url):
    """Create local clone from shared CoLRev repository with git_url"""

    clone_operation = colrev.review_manager.ReviewManager.get_clone_operation(
        git_url=git_url
    )
    clone_operation.clone_git_repo()


@main.command(help_priority=26)
@click.option(
    "-r",
    "--records_only",
    is_flag=True,
    default=False,
    help="Update records only",
)
@click.option(
    "-p",
    "--project_only",
    is_flag=True,
    default=False,
    help="Push project only",
)
@click.pass_context
def push(ctx, records_only, project_only):
    """Push CoLRev project remote and record updates"""

    try:
<<<<<<< HEAD
        REVIEW_MANAGER = colrev.review_manager.ReviewManager()
    except MissingValueError as e:
        print(f"Error in settings.json: {e}")
        print(
            f"To solve this, use\n  {colors.ORANGE}colrev settings --upgrade{colors.END}"
        )
        return
=======
        review_manager = colrev.review_manager.ReviewManager()
        push_operation = review_manager.get_push_operation()

        push_operation.main(records_only=records_only, project_only=project_only)
>>>>>>> 134e7a9e

    except colrev_exceptions.InvalidSettingsError as exc:
        logging.error(exc)


@main.command(help_priority=25)
@click.pass_context
def service(ctx):
    """Service for real-time reviews"""

    try:

        review_manager = colrev.review_manager.ReviewManager()
        review_manager.get_service_operation()

    except KeyboardInterrupt:
        print("\nPressed ctrl-c. Shutting down service")

    if review_manager.dataset.has_changes():
        if "y" == input("Commit current changes (y/n)?"):
            review_manager.create_commit(
                msg="Update (work on realtime review)", realtime_override=True
            )
    else:
        print("No changes to commit")


def validate_show(ctx, param, value):
    if value not in ["sample", "settings", "prisma", "venv"]:
        raise click.BadParameter("Invalid argument")


@main.command(help_priority=26)
@click.argument("keyword")
@click.pass_context
def show(ctx, keyword, callback=validate_show):
    """Show aspects (sample, ...)"""

    # pylint: disable=import-outside-toplevel
    import colrev.process

    review_manager = colrev.review_manager.ReviewManager()

    if "sample" == keyword:
        colrev.process.CheckProcess(review_manager=review_manager)
        records = review_manager.dataset.load_records_dict()
        sample = [
            r
            for r in records.values()
            if r["colrev_status"]
            in [
                colrev.record.RecordState.rev_synthesized,
                colrev.record.RecordState.rev_included,
            ]
        ]
        if 0 == len(sample):
            print("No records included in sample (yet)")

        for sample_r in sample:
            colrev.record.Record(data=sample_r).print_citation_format()
        # TODO : print sample size, distributions over years/journals
        return

    if "settings" == keyword:
        print(f"Settings:\n{review_manager.settings}")
        return

    if "prisma" == keyword:
        status_operation = review_manager.get_status_operation()
        stats_report = status_operation.get_review_status_report()
        print(stats_report)

        return

    if "venv" == keyword:
        # pylint: disable=import-outside-toplevel
        import platform

        # TODO : test installation of colrev in venv

        current_platform = platform.system()
        if "Linux" == current_platform:
            print("Detected platform: Linux")
            if not Path("venv").is_dir():
                print("To create virtualenv, run")
                print(f"  {colors.ORANGE}python3 -m venv venv{colors.END}")
            print("To activate virtualenv, run")
            print(f"  {colors.ORANGE}source venv/bin/activate{colors.END}")
            print("To install colrev/colrev, run")
            print(f"  {colors.ORANGE}python -m pip install colrev colrev{colors.END}")
            print("To deactivate virtualenv, run")
            print(f"  {colors.ORANGE}deactivate{colors.END}")
        elif "Darwin" == current_platform:
            print("Detected platform: MacOS")
            if not Path("venv").is_dir():
                print("To create virtualenv, run")
                print(f"  {colors.ORANGE}python3 -m venv venv{colors.END}")
            print("To activate virtualenv, run")
            print(f"  {colors.ORANGE}source venv/bin/activate{colors.END}")
            print("To install colrev/colrev, run")
            print(f"  {colors.ORANGE}python -m pip install colrev colrev{colors.END}")
            print("To deactivate virtualenv, run")
            print(f"  {colors.ORANGE}deactivate{colors.END}")
        elif "Windows" == current_platform:
            print("Detected platform: Windows")
            if not Path("venv").is_dir():
                print("To create virtualenv, run")
                print(f"  {colors.ORANGE}python -m venv venv{colors.END}")
            print("To activate virtualenv, run")
            print(f"  {colors.ORANGE}venv\\Scripts\\Activate.ps1{colors.END}")
            print("To install colrev/colrev, run")
            print(f"  {colors.ORANGE}python -m pip install colrev colrev{colors.END}")
            print("To deactivate virtualenv, run")
            print(f"  {colors.ORANGE}deactivate{colors.END}")
        else:
            print(
                "Platform not detected... "
                "cannot provide infos in how to activate virtualenv"
            )
        return

    print("Keyword unknown")


@main.command()
@click.option("-a", "--activate", is_flag=True, default=False)
@click.option("-d", "--deactivate", is_flag=True, default=False)
@click.pass_context
def debug(ctx, activate, deactivate):
    """Debug"""
    import colrev.debug

    if activate:
        print("Debugging activated")
        print("TODO")
        # colrev.debug.set_debug_mode(True)

    elif deactivate:
        print("Debugging deactivated")
        print("TODO")
        # colrev.debug.set_debug_mode(False)
    else:
        operation = input("operation")
        param = input("param")
        colrev.debug.main(operation, param)


@main.command(hidden=True)
@click.option(
    "-i", "--case-insensitive/--no-case-insensitive", help="Case insensitive completion"
)
@click.argument(
    "shell",
    required=False,
    type=click_completion.DocumentedChoice(click_completion.core.shells),
)
def show_click(shell, case_insensitive):
    """Show the click-completion-command completion code"""
    extra_env = (
        {"_CLICK_COMPLETION_COMMAND_CASE_INSENSITIVE_COMPLETE": "ON"}
        if case_insensitive
        else {}
    )
    click.echo(click_completion.core.get_code(shell, extra_env=extra_env))


@main.command(hidden=True)
@click.option(
    "--append/--overwrite", help="Append the completion code to the file", default=None
)
@click.option(
    "-i", "--case-insensitive/--no-case-insensitive", help="Case insensitive completion"
)
@click.argument(
    "shell",
    required=False,
    type=click_completion.DocumentedChoice(click_completion.core.shells),
)
@click.argument("path", required=False)
def install_click(append, case_insensitive, shell, path):
    """Install the click-completion-command completion"""
    extra_env = (
        {"_CLICK_COMPLETION_COMMAND_CASE_INSENSITIVE_COMPLETE": "ON"}
        if case_insensitive
        else {}
    )
    shell, path = click_completion.core.install(
        shell=shell, path=path, append=append, extra_env=extra_env
    )
    click.echo(f"{shell} completion installed in {path}")<|MERGE_RESOLUTION|>--- conflicted
+++ resolved
@@ -111,34 +111,26 @@
 @click.pass_context
 def init(ctx, name, type, url, example):
     """Initialize repository"""
-<<<<<<< HEAD
+    # pylint: disable=import-outside-toplevel
     import colrev.init
     import colrev.settings_editor
-=======
->>>>>>> 134e7a9e
 
     try:
         colrev.review_manager.ReviewManager.check_init_precondition()
 
-        # TODO : activate settings.json (based on settings_editor)
-
-<<<<<<< HEAD
-        # Set reasonable defaults
-        # SHARE_STAT_REQ = "PROCESSED"
-        colrev.init.Initializer.setup_initial_configuration(path=os.getcwd())
-
-        REVIEW_MANAGER = colrev.review_manager.ReviewManager(force_mode=True)
-        SETTINGS = colrev.settings_editor.Settings(REVIEW_MANAGER=REVIEW_MANAGER)
-        SETTINGS.open_settings_editor()
-
-        colrev.init.Initializer(
-=======
+        colrev.init.Initializer.setup_initial_configuration(path=Path.cwd())
+
+        review_manager = colrev.review_manager.ReviewManager(force_mode=True)
+        settings_operation = colrev.settings_editor.Settings(
+            review_manager=review_manager
+        )
+        settings_operation.open_settings_editor()
+
         colrev.review_manager.ReviewManager.get_init_operation(
             project_name=name,
             share_stat_req="PROCESSED",
             review_type=type,
             url=url,
->>>>>>> 134e7a9e
             example=example,
         )
 
@@ -347,21 +339,6 @@
 
         print_project_status(status_operation)
 
-<<<<<<< HEAD
-    except InvalidGitRepositoryError:
-        print("Not a CoLRev/git repository. Run")
-        print("    colrev init")
-        return
-    except colrev_exceptions.CoLRevUpgradeError as e:
-        print(e)
-        return
-    except MissingValueError as e:
-        print(f"Error in settings.json: {e}")
-        print(
-            f"To solve this, use\n  {colors.ORANGE}colrev settings --upgrade{colors.END}"
-        )
-=======
->>>>>>> 134e7a9e
     except KeyboardInterrupt:
         print("Stopped...")
     except (
@@ -423,17 +400,6 @@
             print("Please update the source in settings.json and commit.")
             return
 
-<<<<<<< HEAD
-    except MissingValueError as e:
-        print(f"Error in settings.json: {e}")
-        print(
-            f"To solve this, use\n  {colors.ORANGE}colrev settings --upgrade{colors.END}"
-        )
-    except colrev_exceptions.NoSearchFeedRegistered as e:
-        print(e)
-    except colrev_exceptions.ServiceNotAvailableException as e:
-        print(e)
-=======
         search_operation.main(selection_str=selected)
 
     except (
@@ -443,7 +409,6 @@
         colrev_exceptions.ParameterError,
     ) as exc:
         logging.error(exc)
->>>>>>> 134e7a9e
 
 
 @main.command(help_priority=4)
@@ -466,24 +431,12 @@
     """Import records"""
 
     try:
-<<<<<<< HEAD
-        # already start LocalIndex (for set_IDs)
-        colrev.environment.LocalIndex(startup_without_waiting=True)
-        REVIEW_MANAGER = colrev.review_manager.ReviewManager()
-    except MissingValueError as e:
-        print(f"Error in settings.json: {e}")
-        print(
-            f"To solve this, use\n  {colors.ORANGE}colrev settings --upgrade{colors.END}"
-        )
-        return
-=======
         review_manager = colrev.review_manager.ReviewManager()
         # already start LocalIndex (for set_ids)
         review_manager.get_local_index(startup_without_waiting=True)
         load_operation = review_manager.get_load_operation()
 
         load_operation.check_update_sources()
->>>>>>> 134e7a9e
 
         if combine_commits:
             logging.info(
@@ -564,52 +517,6 @@
         review_manager = colrev.review_manager.ReviewManager(
             force_mode=force, debug_mode=debug
         )
-<<<<<<< HEAD
-    except MissingValueError as e:
-        print(f"Error in settings.json: {e}")
-        print(
-            f"To solve this, use\n  {colors.ORANGE}colrev settings --upgrade{colors.END}"
-        )
-        return
-
-    PREPARATION = colrev.prep.Preparation(
-        REVIEW_MANAGER=REVIEW_MANAGER, similarity=similarity
-    )
-    if reset_records != "NA":
-        try:
-            reset_records = str(reset_records)
-        except ValueError:
-            pass
-        reset_records = reset_records.split(",")
-        PREPARATION.reset_records(reset_ids=reset_records)
-    elif reset_ids:
-        PREPARATION.reset_ids()
-    elif debug or debug_file:
-        PREPARATION.main(keep_ids=keep_ids, debug_ids=debug, debug_file=debug_file)
-    elif setup_custom_script:
-        PREPARATION.setup_custom_script()
-        print("Activated custom_prep_script.py.")
-        print("Please check and adapt its position in the settings.json and commit.")
-    else:
-        try:
-            PREPARATION.main(keep_ids=keep_ids)
-            print()
-            print("Please check the changes (especially those with low_confidence)")
-            print("To reset record(s) based on their ID, run")
-            print("   colrev prep --reset_records ID1,ID2,...")
-            print()
-        except colrev_exceptions.ServiceNotAvailableException as e:
-            print(e)
-            print("You can use the force mode to override")
-            print("  colrev prep -f")
-        except colrev_exceptions.MissingDependencyError as e:
-            print(e)
-        except OperationalError as e:
-            logging.error(
-                f"SQLite Error: {e}. "
-                "Another colrev process is accessing a shared resource. "
-                "Please try again later."
-=======
         prep_operation = review_manager.get_prep_operation()
 
         if reset_records != "NA":
@@ -633,7 +540,6 @@
             print("Activated custom_prep_script.py.")
             print(
                 "Please check and adapt its position in the settings.json and commit."
->>>>>>> 134e7a9e
             )
             return
 
@@ -702,21 +608,11 @@
     """Deduplicate records"""
 
     try:
-<<<<<<< HEAD
-        REVIEW_MANAGER = colrev.review_manager.ReviewManager(force_mode=force)
-    except MissingValueError as e:
-        print(f"Error in settings.json: {e}")
-        print(
-            f"To solve this, use\n  {colors.ORANGE}colrev settings --upgrade{colors.END}"
-        )
-        return
-=======
         review_manager = colrev.review_manager.ReviewManager(force_mode=force)
         state_transition_process = not view
         dedupe_operation = review_manager.get_dedupe_operation(
             notify_state_transition_operation=state_transition_process
         )
->>>>>>> 134e7a9e
 
         if fix_errors:
             dedupe_operation.fix_errors()
@@ -760,18 +656,8 @@
     """Manual preparation of records (not yet fully implemented)"""
 
     try:
-<<<<<<< HEAD
-        REVIEW_MANAGER = colrev.review_manager.ReviewManager()
-    except MissingValueError as e:
-        print(f"Error in settings.json: {e}")
-        print(
-            f"To solve this, use\n  {colors.ORANGE}colrev settings --upgrade{colors.END}"
-        )
-        return
-=======
         review_manager = colrev.review_manager.ReviewManager()
         prep_man_operation = review_manager.get_prep_man_operation()
->>>>>>> 134e7a9e
 
         if stats:
             prep_man_operation.prep_man_stats()
@@ -830,20 +716,6 @@
     setup_custom_script,
 ) -> None:
     """Pre-screen based on titles and abstracts"""
-<<<<<<< HEAD
-    import colrev.prescreen
-    import colrev.review_manager
-
-    try:
-        REVIEW_MANAGER = colrev.review_manager.ReviewManager()
-    except MissingValueError as e:
-        print(f"Error in settings.json: {e}")
-        print(
-            f"To solve this, use\n  {colors.ORANGE}colrev settings --upgrade{colors.END}"
-        )
-        return
-=======
->>>>>>> 134e7a9e
 
     try:
         review_manager = colrev.review_manager.ReviewManager()
@@ -932,18 +804,8 @@
     """Screen based on exclusion criteria and fulltext documents"""
 
     try:
-<<<<<<< HEAD
-        REVIEW_MANAGER = colrev.review_manager.ReviewManager()
-    except MissingValueError as e:
-        print(f"Error in settings.json: {e}")
-        print(
-            f"To solve this, use\n  {colors.ORANGE}colrev settings --upgrade{colors.END}"
-        )
-        return
-=======
         review_manager = colrev.review_manager.ReviewManager()
         screen_operation = review_manager.get_screen_operation()
->>>>>>> 134e7a9e
 
         if include_all:
             screen_operation.include_all_in_screen()
@@ -1006,22 +868,12 @@
     """Retrieve PDFs to the default pdf directory (/pdfs)"""
 
     try:
-<<<<<<< HEAD
-        REVIEW_MANAGER = colrev.review_manager.ReviewManager()
-    except MissingValueError as e:
-        print(f"Error in settings.json: {e}")
-        print(
-            f"To solve this, use\n  {colors.ORANGE}colrev settings --upgrade{colors.END}"
-        )
-        return
-=======
         review_manager = colrev.review_manager.ReviewManager()
 
         state_transition_operation = not relink_files and not setup_custom_script
         pdf_get_operation = review_manager.get_pdf_get_operation(
             notify_state_transition_operation=state_transition_operation
         )
->>>>>>> 134e7a9e
 
         if relink_files:
             pdf_get_operation.relink_files()
@@ -1072,33 +924,7 @@
 )
 @click.pass_context
 def pdf_prep(ctx, update_colrev_pdf_ids, reprocess, debug, setup_custom_script) -> None:
-<<<<<<< HEAD
-    """Prepare PDFs
-
-    This involves:
-
-        - Checking for machine readability and applying OCR if necessary
-
-        - Removing coverpages and appended pages
-
-        - Validating the PDF against the record metadata
-
-        - Checking for completeness (number of pages according to record metadata)
-    """
-    import colrev.pdf_prep
-    import colrev.review_manager
-
-    try:
-        REVIEW_MANAGER = colrev.review_manager.ReviewManager()
-    except MissingValueError as e:
-        print(f"Error in settings.json: {e}")
-        print(
-            f"To solve this, use\n  {colors.ORANGE}colrev settings --upgrade{colors.END}"
-        )
-        return
-=======
     """Prepare PDFs"""
->>>>>>> 134e7a9e
 
     try:
         review_manager = colrev.review_manager.ReviewManager()
@@ -1136,18 +962,8 @@
     """Get PDFs manually"""
 
     try:
-<<<<<<< HEAD
-        REVIEW_MANAGER = colrev.review_manager.ReviewManager()
-    except MissingValueError as e:
-        print(f"Error in settings.json: {e}")
-        print(
-            f"To solve this, use\n  {colors.ORANGE}colrev settings --upgrade{colors.END}"
-        )
-        return
-=======
         review_manager = colrev.review_manager.ReviewManager()
         pdf_get_man_operation = review_manager.get_pdf_get_man_operation()
->>>>>>> 134e7a9e
 
         if export:
             records = pdf_get_man_operation.review_manager.dataset.load_records_dict()
@@ -1241,18 +1057,8 @@
     """Prepare PDFs manually"""
 
     try:
-<<<<<<< HEAD
-        REVIEW_MANAGER = colrev.review_manager.ReviewManager()
-    except MissingValueError as e:
-        print(f"Error in settings.json: {e}")
-        print(
-            f"To solve this, use\n  {colors.ORANGE}colrev settings --upgrade{colors.END}"
-        )
-        return
-=======
         review_manager = colrev.review_manager.ReviewManager()
         pdf_prep_man_operation = review_manager.get_pdf_prep_man_operation()
->>>>>>> 134e7a9e
 
         if delete_first_page:
             delete_first_pages_cli(pdf_prep_man_operation, delete_first_page)
@@ -1316,18 +1122,8 @@
     """Extract data"""
 
     try:
-<<<<<<< HEAD
-        REVIEW_MANAGER = colrev.review_manager.ReviewManager(force_mode=force)
-    except MissingValueError as e:
-        print(f"Error in settings.json: {e}")
-        print(
-            f"To solve this, use\n  {colors.ORANGE}colrev settings --upgrade{colors.END}"
-        )
-        return
-=======
         review_manager = colrev.review_manager.ReviewManager(force_mode=force)
         data_operation = review_manager.get_data_operation()
->>>>>>> 134e7a9e
 
         if profile:
             data_operation.profile()
@@ -1484,18 +1280,8 @@
     """Validate changes"""
 
     try:
-<<<<<<< HEAD
-        REVIEW_MANAGER = colrev.review_manager.ReviewManager()
-    except MissingValueError as e:
-        print(f"Error in settings.json: {e}")
-        print(
-            f"To solve this, use\n  {colors.ORANGE}colrev settings --upgrade{colors.END}"
-        )
-        return
-=======
         review_manager = colrev.review_manager.ReviewManager()
         validate_operation = review_manager.get_validate_operation()
->>>>>>> 134e7a9e
 
         validation_details = validate_operation.main(
             scope=scope, properties=properties, target_commit=commit
@@ -1559,19 +1345,9 @@
     """Trace a record"""
 
     try:
-<<<<<<< HEAD
-        REVIEW_MANAGER = colrev.review_manager.ReviewManager()
-    except MissingValueError as e:
-        print(f"Error in settings.json: {e}")
-        print(
-            f"To solve this, use\n  {colors.ORANGE}colrev settings --upgrade{colors.END}"
-        )
-        return
-=======
         review_manager = colrev.review_manager.ReviewManager()
         trace_operation = review_manager.get_trace_operation()
         trace_operation.main(record_id=id)
->>>>>>> 134e7a9e
 
     except colrev_exceptions.InvalidSettingsError as exc:
         logging.error(exc)
@@ -1584,18 +1360,8 @@
     """Build the paper"""
 
     try:
-<<<<<<< HEAD
-        REVIEW_MANAGER = colrev.review_manager.ReviewManager()
-    except MissingValueError as e:
-        print(f"Error in settings.json: {e}")
-        print(
-            f"To solve this, use\n  {colors.ORANGE}colrev settings --upgrade{colors.END}"
-        )
-        return
-=======
         review_manager = colrev.review_manager.ReviewManager()
         paper_operation = review_manager.get_paper_operation()
->>>>>>> 134e7a9e
 
         paper_operation.main()
 
@@ -1630,20 +1396,8 @@
     # Other use cases may be related to sync/export (from LocalIndex)
 
     try:
-<<<<<<< HEAD
-        REVIEW_MANAGER = colrev.review_manager.ReviewManager()
-    except MissingValueError as e:
-        print(f"Error in settings.json: {e}")
-        print(
-            f"To solve this, use\n  {colors.ORANGE}colrev settings --upgrade{colors.END}"
-        )
-        return
-
-    DISTRIBUTE = colrev.distribute.Distribute(REVIEW_MANAGER=REVIEW_MANAGER)
-=======
         review_manager = colrev.review_manager.ReviewManager()
         distribute_operation = review_manager.get_distribute_operation()
->>>>>>> 134e7a9e
 
         local_registry_path = Path.home().joinpath(".colrev/registry.yaml")
         if not os.path.exists(local_registry_path):
@@ -1909,18 +1663,8 @@
     import ast
     import glom
 
-<<<<<<< HEAD
-=======
-    # from colrev.settings_editor import Settings
-
-    # review_manager = colrev.review_manager.ReviewManager(force_mode=True)
-    # SETTINGS = Settings(review_manager=review_manager)
-    # SETTINGS.open_settings_editor()
-    # input("stop")
-
-    review_manager = colrev.review_manager.ReviewManager(force_mode=upgrade)
-
->>>>>>> 134e7a9e
+    review_manager = colrev.review_manager.ReviewManager()
+
     if upgrade:
         review_manager.upgrade_colrev()
         return
@@ -1976,19 +1720,13 @@
         review_manager.create_commit(
             msg="Change settings", manual_author=True, saved_args=None
         )
-<<<<<<< HEAD
-    else:
-        import colrev.settings_editor
-
-        REVIEW_MANAGER = colrev.review_manager.ReviewManager(force_mode=True)
-        SETTINGS = colrev.settings_editor.Settings(REVIEW_MANAGER=REVIEW_MANAGER)
-        SETTINGS.open_settings_editor()
-=======
-        return
-
-    print(f"Settings:\n{review_manager.settings}")
-    print("\n")
->>>>>>> 134e7a9e
+        return
+
+    import colrev.settings_editor
+
+    review_manager = colrev.review_manager.ReviewManager(force_mode=True)
+    settings_operation = colrev.settings_editor.Settings(review_manager=review_manager)
+    settings_operation.open_settings_editor()
 
 
 @main.command(help_priority=22)
@@ -2047,18 +1785,8 @@
     """Pull CoLRev project remote and record updates"""
 
     try:
-<<<<<<< HEAD
-        REVIEW_MANAGER = colrev.review_manager.ReviewManager()
-    except MissingValueError as e:
-        print(f"Error in settings.json: {e}")
-        print(
-            f"To solve this, use\n  {colors.ORANGE}colrev settings --upgrade{colors.END}"
-        )
-        return
-=======
         review_manager = colrev.review_manager.ReviewManager()
         pull_operation = review_manager.get_pull_operation()
->>>>>>> 134e7a9e
 
         pull_operation.main(records_only=records_only, project_only=project_only)
 
@@ -2098,20 +1826,10 @@
     """Push CoLRev project remote and record updates"""
 
     try:
-<<<<<<< HEAD
-        REVIEW_MANAGER = colrev.review_manager.ReviewManager()
-    except MissingValueError as e:
-        print(f"Error in settings.json: {e}")
-        print(
-            f"To solve this, use\n  {colors.ORANGE}colrev settings --upgrade{colors.END}"
-        )
-        return
-=======
         review_manager = colrev.review_manager.ReviewManager()
         push_operation = review_manager.get_push_operation()
 
         push_operation.main(records_only=records_only, project_only=project_only)
->>>>>>> 134e7a9e
 
     except colrev_exceptions.InvalidSettingsError as exc:
         logging.error(exc)
@@ -2236,29 +1954,6 @@
     print("Keyword unknown")
 
 
-@main.command()
-@click.option("-a", "--activate", is_flag=True, default=False)
-@click.option("-d", "--deactivate", is_flag=True, default=False)
-@click.pass_context
-def debug(ctx, activate, deactivate):
-    """Debug"""
-    import colrev.debug
-
-    if activate:
-        print("Debugging activated")
-        print("TODO")
-        # colrev.debug.set_debug_mode(True)
-
-    elif deactivate:
-        print("Debugging deactivated")
-        print("TODO")
-        # colrev.debug.set_debug_mode(False)
-    else:
-        operation = input("operation")
-        param = input("param")
-        colrev.debug.main(operation, param)
-
-
 @main.command(hidden=True)
 @click.option(
     "-i", "--case-insensitive/--no-case-insensitive", help="Case insensitive completion"
