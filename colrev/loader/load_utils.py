#! /usr/bin/env python
"""Convenience functions to load files (BiBTeX, RIS, CSV, etc.)

Usage::

    import colrev.loader.load_utils

    # Files
    records = colrev.loader.load_utils.load(filename=filename, logger=logger)

    # Strings
    records = colrev.loader.load_utils.loads(load_str=load_str, logger=logger)

    returns: records (dict)

Most formats require a mapping from the FIELDS to the standard CoLRev Fields (see CEP 002), which

- can involve merging of FIELDS (e.g. AU / author fields)
- can be conditional upon the ENTRYTYPE (e.g., publication_name: journal or booktitle)

Example BibTeX record::

    @article{Guo2021,
        title    = {How Trust Leads to Commitment on Microsourcing Platforms},
        author   = {Guo, Wenbo and Straub, Detmar W. and Zhang, Pengzhu and Cai, Zhao},
        journal  = {MIS Quarterly},
        year     = {2021}
        volume   = {45},
        number   = {3},
        pages    = {1309--1348},
        url      = {https://aisel.aisnet.org/misq/vol45/iss3/13},
        doi      = {10.25300/MISQ/2021/16100},
    }

Example ENL record::

    %T How Trust Leads to Commitment on Microsourcing Platforms
    %0 Journal Article
    %A Guo, Wenbo
    %A Straub, Detmar W.
    %A Zhang, Pengzhu
    %A Cai, Zhao
    %B Management Information Systems Quarterly
    %D 2021
    %8 September  1, 2021
    %V 45
    %N 3
    %P 1309-1348
    %U https://aisel.aisnet.org/misq/vol45/iss3/13
    %X IS research has extensively examined the role of trust in client-vendor relationships...

Example markdown reference section::

    # References

    Guo, W. and Straub, D. W. and Zhang, P. and Cai, Z. (2021). How Trust Leads to Commitment
          on Microsourcing Platforms. MIS Quarterly, 45(3), 1309--1348.


Example nbib record::

    OWN - ERIC
    TI  - How Trust Leads to Commitment on Microsourcing Platforms
    AU  - Guo, Wenbo
    AU  - Straub, Detmar W.
    AU  - Zhang, Pengzhu
    AU  - Cai, Zhao
    JT  - MIS Quarterly
    DP  - 2021
    VI  - 45
    IP  - 3
    PG  - 1309-1348

Example RIS record::

    TY  - JOUR
    AU  - Guo, Wenbo
    AU  - Straub, Detmar W.
    AU  - Zhang, Pengzhu
    AU  - Cai, Zhao
    DA  - 2021/09/01
    DO  - 10.25300/MISQ/2021/16100
    ID  - Guo2021
    T2  - Management Information Systems Quarterly
    TI  - How Trust Leads to Commitment on Microsourcing Platforms
    VL  - 45
    IS  - 3
    SP  - 1309
    EP  - 1348
    UR  - https://aisel.aisnet.org/misq/vol45/iss3/13
    PB  - Association for Information Systems
    ER  -

Example csv record:

    title;author;year;
    How Trust Leads to Commitment;Guo, W. and Straub, D.;2021;

Example json record:

    [
        {
            "uid": "GS:10955542985646283611",
            "title": "How Trust Leads to Commitment on Microsourcing Platforms: Unraveling the Effects of Governance and Third-Party Mechanisms on Triadic Microsourcing …", # pylint: disable=line-too-long
            "source": "MIS Quarterly",
            "publisher": "search.ebscohost.com",
            "article_url": "https://search.ebscohost.com/login.aspx?direct=true&profile=ehost&scope=site&authtype=crawler&jrnl=02767783&AN=152360579&h=TN%2BrXT9JtZbo1Hx6o6GaYvtoi2ScuJu0iI%2Ba5gvAvmYh9fkUTt3gu0586DSklLEUoLwfC70wD114VB%2BmhsQObw%3D%3D&crl=c", # pylint: disable=line-too-long
            "cites_url": "https://scholar.google.com/scholar?cites=10955542985646283611&as_sdt=2005&sciodt=2007&hl=en", # pylint: disable=line-too-long
            "related_url": "https://scholar.google.com/scholar?q=related:Wxv47EzoCZgJ:scholar.google.com/&scioq=intitle:microsourcing&hl=en&as_sdt=2007", # pylint: disable=line-too-long
            "abstract": "… microsourcing relationship which includes the microsourcer, the microsourcee, and the microsourcing … We argue that the microsourcing phenomenon fits these three critical dimensions …", # pylint: disable=line-too-long
            "rank": 1,
            "year": 2021,
            "volume": 0,
            "issue": 0,
            "startpage": 0,
            "endpage": 0,
            "cites": 9,
            "ecc": 9,
            "use": 1,
            "authors": [
                "W Guo",
                "D Straub",
                "P Zhang",
                "Z Cai"
            ]
        },
    ]

"""
from __future__ import annotations

import logging
import tempfile
import typing
from pathlib import Path

import pandas as pd

import colrev.loader.bib
import colrev.loader.enl
import colrev.loader.json
import colrev.loader.md
import colrev.loader.nbib
import colrev.loader.ris
import colrev.loader.table

# pylint: disable=too-many-arguments
# flake8: noqa: E501


def load(  # type: ignore
    filename: Path,
    *,
    entrytype_setter: typing.Callable = lambda x: x,
    field_mapper: typing.Callable = lambda x: x,
    id_labeler: typing.Callable = lambda x: x,
    unique_id_field: str = "",
    logger: logging.Logger = logging.getLogger(__name__),
    empty_if_file_not_exists: bool = True,
    format_names: bool = False,
) -> dict:
    """Load a file and return records as a dictionary"""

    if not filename.is_file():
        if empty_if_file_not_exists:
            return {}
        raise FileNotFoundError

    if filename.suffix == ".bib":
        parser = colrev.loader.bib.BIBLoader  # type: ignore
    elif filename.suffix in [".csv", ".xls", ".xlsx"]:
        parser = colrev.loader.table.TableLoader  # type: ignore
    elif filename.suffix == ".ris":
        parser = colrev.loader.ris.RISLoader  # type: ignore
    elif filename.suffix in [".enl", ".txt"]:
        parser = colrev.loader.enl.ENLLoader  # type: ignore
    elif filename.suffix == ".md":
        parser = colrev.loader.md.MarkdownLoader  # type: ignore
    elif filename.suffix == ".nbib":
        parser = colrev.loader.nbib.NBIBLoader  # type: ignore
    elif filename.suffix == ".json":
        parser = colrev.loader.json.JSONLoader  # type: ignore
    else:
        raise NotImplementedError(f"Unsupported file type: {filename.suffix}")

    return parser(
        filename=filename,
        entrytype_setter=entrytype_setter,
        field_mapper=field_mapper,
        id_labeler=id_labeler,
        unique_id_field=unique_id_field,
        logger=logger,
        format_names=format_names,
    ).load()


def loads(  # type: ignore
    load_string: str,
    *,
    implementation: str,
    entrytype_setter: typing.Callable = lambda x: x,
    field_mapper: typing.Callable = lambda x: x,
    id_labeler: typing.Callable = lambda x: x,
    unique_id_field: str = "",
    logger: logging.Logger = logging.getLogger(__name__),
) -> dict:
    """Load a string and return records as a dictionary"""

    if implementation not in [
        "bib",
        "csv",
        "xls",
        "xlsx",
        "ris",
        "enl",
        "md",
        "nbib",
        "json",
    ]:
        raise NotImplementedError

    with tempfile.NamedTemporaryFile(
        mode="wb", delete=False, suffix=f".{implementation}"
    ) as temp_file:
        temp_file.write(load_string.encode("utf-8"))
        temp_file_path = Path(temp_file.name)

    return load(
        filename=temp_file_path,
        entrytype_setter=entrytype_setter,
        field_mapper=field_mapper,
        id_labeler=id_labeler,
        unique_id_field=unique_id_field,
        logger=logger,
    )


def load_df(
    filename: Path,
) -> pd.DataFrame:
<<<<<<< HEAD
=======
    """Load a file and return records as a DataFrame"""
>>>>>>> 1ef0cca1
    assert isinstance(
        filename, Path
    ), f"filename must be a Path object, not {type(filename)}"
    record_dict = load(filename)
    return pd.DataFrame.from_dict(record_dict, orient="index")


def get_nr_records(  # type: ignore
    filename: Path,
) -> int:
    """Get the number of records in a file"""

    if not filename.exists():
        return 0

    if filename.suffix == ".bib":
        parser = colrev.loader.bib.BIBLoader  # type: ignore
    elif filename.suffix in [".csv", ".xls", ".xlsx"]:
        parser = colrev.loader.table.TableLoader  # type: ignore
    elif filename.suffix == ".ris":
        parser = colrev.loader.ris.RISLoader  # type: ignore
    elif filename.suffix in [".enl", ".txt"]:
        parser = colrev.loader.enl.ENLLoader  # type: ignore
    elif filename.suffix == ".md":
        parser = colrev.loader.md.MarkdownLoader  # type: ignore
    elif filename.suffix == ".nbib":
        parser = colrev.loader.nbib.NBIBLoader  # type: ignore
    elif filename.suffix == ".json":
        parser = colrev.loader.json.JSONLoader  # type: ignore
    else:
        raise NotImplementedError(f"Unsupported file type: {filename.suffix}")

    return parser.get_nr_records(filename)<|MERGE_RESOLUTION|>--- conflicted
+++ resolved
@@ -238,10 +238,7 @@
 def load_df(
     filename: Path,
 ) -> pd.DataFrame:
-<<<<<<< HEAD
-=======
     """Load a file and return records as a DataFrame"""
->>>>>>> 1ef0cca1
     assert isinstance(
         filename, Path
     ), f"filename must be a Path object, not {type(filename)}"
