--- conflicted
+++ resolved
@@ -2,17 +2,11 @@
 name = "colrev.sync"
 description = "CoLRev package for sync"
 version = "0.1.0"
-<<<<<<< HEAD
-authors = ["Gerit Wagner <gerit.wagner@uni-bamberg.de>"]
-license = "MIT"
-documentation = "https://github.com/CoLRev-Environment/colrev/blob/main/colrev/packages/sync/README.md"
-=======
 license = "MIT"
 authors = [
     "Gerit Wagner <gerit.wagner@uni-bamberg.de>"
 ]
 repository = "https://github.com/CoLRev-Environment/colrev/tree/main/colrev/packages/sync"
->>>>>>> a5e2ab85
 
 [tool.poetry.scripts]
 colrev = "colrev.ui_cli.cli:main"
@@ -23,21 +17,12 @@
 
 [tool.poetry.dependencies]
 python = ">=3.8, <4"
-<<<<<<< HEAD
-
-[tool.colrev]
-dev_status = "experimental"
-documentation = "README.md"
-colrev_doc_link = "README.md"
-
-=======
 
 [tool.colrev]
 colrev_doc_description = "Sync"
 colrev_doc_link = "README.md"
 search_types = []
 
->>>>>>> a5e2ab85
 [build-system]
 requires = ["poetry-core>=1.0.0", "cython<3.0"]
 build-backend = "poetry.core.masonry.api"