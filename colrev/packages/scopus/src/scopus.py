"""SearchSource: Scopus"""
from __future__ import annotations

import json
import logging
import os
from pathlib import Path

import requests
from pydantic import Field

import colrev.loader.bib
import colrev.package_manager.package_base_classes as base_classes
import colrev.package_manager.package_settings
import colrev.record.record
from colrev.constants import ENTRYTYPES
from colrev.constants import Fields
from colrev.constants import SearchSourceHeuristicStatus
from colrev.constants import SearchType


class ScopusSearchSource(base_classes.SearchSourcePackageBaseClass):
    """Scopus"""

    settings_class = colrev.package_manager.package_settings.DefaultSourceSettings
    endpoint = "colrev.scopus"
    source_identifier = "url"
    search_types = [SearchType.DB, SearchType.API]
    ci_supported: bool = Field(default=False)
    heuristic_status = SearchSourceHeuristicStatus.supported

    db_url = "https://www.scopus.com/search/form.uri?display=advanced"

    def __init__(
        self, *, source_operation: colrev.process.operation.Operation, settings: dict
    ) -> None:
        self.review_manager = source_operation.review_manager
        self.search_source = self.settings_class(**settings)
        self.quality_model = self.review_manager.get_qm()
        self.operation = source_operation

    def _simple_api_search(self, query: str) -> None:
<<<<<<< HEAD
=======

        # Note: run the following in the command line to set the API key:
        # export SCOPUS_API_KEY='your_api_key_here'

>>>>>>> 1326242a
        api_key = os.getenv("SCOPUS_API_KEY")
        if not api_key:
            self.review_manager.logger.info(
                "No API key found - using DB search instead"
            )
            return

        try:
            url = "https://api.elsevier.com/content/search/scopus"
<<<<<<< HEAD
            params = {"query": query, "count": 50, "apiKey": api_key}
=======
            params = {
                "query": query,
                # The response.text showed that the count was too high.
                # To retrieve all results, you might need to paginate (using 'start' and 'count').
                "count": 10,
                "start": 0,
                "apiKey": api_key,
            }
>>>>>>> 1326242a

            response = requests.get(url, params=params, timeout=30)
            # For debugging purposes, you can uncomment the next line to see the raw response
            # print(response.json())

            if response.status_code == 200:
                data = response.json()
                entries = data.get("search-results", {}).get("entry", [])
                self.review_manager.logger.info(f"Found {len(entries)} results via API")

                output_json_path = Path(
                    self.search_source.search_parameters.get(
                        "output_json", "scopus_results.json"
                    )
                )
                output_bib_path = Path(
                    self.search_source.search_parameters.get(
                        "output_bib", "scopus_results.bib"
                    )
                )

                self._save_simple_results(entries, output_json_path, output_bib_path)
            else:
                self.review_manager.logger.info(f"API Error: {response.status_code}")
        except Exception as e:
            self.review_manager.logger.info(f"API search error: {str(e)}")

    def _save_simple_results(
        self, entries: list, json_path: Path, bib_path: Path
    ) -> None:
        results = []

        for entry in entries:
            record = {
                "ID": entry.get("dc:identifier", "").replace("SCOPUS_ID:", ""),
                "title": entry.get("dc:title", ""),
                "author": self._simple_parse_authors(entry.get("author", [])),
                "year": (
                    entry.get("prism:coverDate", "")[:4]
                    if entry.get("prism:coverDate")
                    else ""
                ),
                "journal": entry.get("prism:publicationName", ""),
                "doi": entry.get("prism:doi", ""),
                "ENTRYTYPE": "article",
            }
            results.append(record)

        with open(json_path, "w" , encoding= "utf-8") as f_json:
            json.dump(results, f_json, indent=2)
        self.review_manager.logger.info(f"Results saved to {json_path}")

        self._convert_to_bib(results, bib_path)

    def _convert_to_bib(self, records: list, bib_path: Path) -> None:
        with open(bib_path, "w") as f:
            for record in records:
                f.write(f"@{record['ENTRYTYPE']}{{{record['ID']},\n")
                for key, value in record.items():
                    if key not in ["ENTRYTYPE", "ID"] and value:
                        f.write(f"  {key} = {{{value}}},\n")
                f.write("}\n\n")
        self.review_manager.logger.info(f"BibTeX file saved to {bib_path}")

    def _simple_parse_authors(self, authors: list) -> str:
        if not isinstance(authors, list):
            return ""
        names = []
        for author in authors[:3]:
            if isinstance(author, dict):
                surname = author.get("surname", "")
                initials = author.get("initials", "")
                if surname:
                    names.append(f"{surname} {initials}".strip())
        return ", ".join(names)

    @classmethod
    def heuristic(cls, filename: Path, data: str) -> dict:
        result = {"confidence": 0.0}
        if "source={Scopus}," in data:
            result["confidence"] = 1.0
        elif "www.scopus.com" in data:
            if data.count("www.scopus.com") >= data.count("\n@"):
                result["confidence"] = 1.0
        return result

    @classmethod
    def add_endpoint(
        cls,
        operation: colrev.ops.search.Search,
        params: str,
    ) -> colrev.settings.SearchSource:
        # TODO: users should have the option to add a DB or API search here.
        # the pubmed SearchSource could be used as an example
        search_source = operation.create_db_source(
            search_source_cls=cls,
            params={},
        )
        operation.add_source_and_search(search_source)
        return search_source

    def search(self, rerun: bool) -> None:
        query = self.search_source.search_parameters.get("query", "")
<<<<<<< HEAD
=======
        # TODO : make sure the query variable is set correctly (based on the search source settings)
>>>>>>> 1326242a

        if query and self.search_source.search_type == SearchType.API:
            self.review_manager.logger.info("Attempting API search...")
            self._simple_api_search(query)
            return

        if self.search_source.search_type == SearchType.DB:
            self.operation.run_db_search(
                search_source_cls=self.__class__,
                source=self.search_source,
            )
            return

        raise NotImplementedError

    def prep_link_md(
        self,
        prep_operation: colrev.ops.prep.Prep,
        record: colrev.record.record.Record,
        save_feed: bool = True,
        timeout: int = 10,
    ) -> colrev.record.record.Record:
        return record

    @classmethod
    def _load_bib(cls, *, filename: Path, logger: logging.Logger) -> dict:
        def entrytype_setter(record_dict: dict) -> None:
            if "document_type" in record_dict:
                if record_dict["document_type"] == "Conference Paper":
                    record_dict[Fields.ENTRYTYPE] = ENTRYTYPES.INPROCEEDINGS
                elif record_dict["document_type"] == "Conference Review":
                    record_dict[Fields.ENTRYTYPE] = ENTRYTYPES.PROCEEDINGS
                elif record_dict["document_type"] == "Article":
                    record_dict[Fields.ENTRYTYPE] = ENTRYTYPES.ARTICLE

        def field_mapper(record_dict: dict) -> None:
            if record_dict[Fields.ENTRYTYPE] in [
                ENTRYTYPES.INPROCEEDINGS,
                ENTRYTYPES.PROCEEDINGS,
            ]:
                record_dict[Fields.BOOKTITLE] = record_dict.pop(Fields.JOURNAL, None)

            if record_dict[Fields.ENTRYTYPE] == ENTRYTYPES.BOOK:
                if (
                    Fields.JOURNAL in record_dict
                    and Fields.BOOKTITLE not in record_dict
                ):
                    record_dict[Fields.BOOKTITLE] = record_dict.pop(Fields.TITLE, None)
                    record_dict[Fields.TITLE] = record_dict.pop(Fields.JOURNAL, None)

            if "art_number" in record_dict:
                record_dict[f"{cls.endpoint}.art_number"] = record_dict.pop(
                    "art_number"
                )
            if "note" in record_dict:
                record_dict[f"{cls.endpoint}.note"] = record_dict.pop("note")
            if "document_type" in record_dict:
                record_dict[f"{cls.endpoint}.document_type"] = record_dict.pop(
                    "document_type"
                )
            if "source" in record_dict:
                record_dict[f"{cls.endpoint}.source"] = record_dict.pop("source")

            if "Start_Page" in record_dict and "End_Page" in record_dict:
                if (
                    record_dict["Start_Page"] != "nan"
                    and record_dict["End_Page"] != "nan"
                ):
                    record_dict[Fields.PAGES] = (
                        record_dict["Start_Page"] + "--" + record_dict["End_Page"]
                    ).replace(".0", "")
                    del record_dict["Start_Page"]
                    del record_dict["End_Page"]

        colrev.loader.bib.run_fix_bib_file(filename, logger=logger)
        records = colrev.loader.load_utils.load(
            filename=filename,
            unique_id_field="ID",
            entrytype_setter=entrytype_setter,
            field_mapper=field_mapper,
            logger=logger,
        )
        return records

    @classmethod
    def load(cls, *, filename: Path, logger: logging.Logger) -> dict:
        if filename.suffix == ".bib":
            return cls._load_bib(filename=filename, logger=logger)
        raise NotImplementedError

    def prepare(
        self, record: colrev.record.record.Record, source: colrev.settings.SearchSource
    ) -> colrev.record.record.Record:
        return record<|MERGE_RESOLUTION|>--- conflicted
+++ resolved
@@ -40,13 +40,10 @@
         self.operation = source_operation
 
     def _simple_api_search(self, query: str) -> None:
-<<<<<<< HEAD
-=======
 
         # Note: run the following in the command line to set the API key:
         # export SCOPUS_API_KEY='your_api_key_here'
 
->>>>>>> 1326242a
         api_key = os.getenv("SCOPUS_API_KEY")
         if not api_key:
             self.review_manager.logger.info(
@@ -56,9 +53,6 @@
 
         try:
             url = "https://api.elsevier.com/content/search/scopus"
-<<<<<<< HEAD
-            params = {"query": query, "count": 50, "apiKey": api_key}
-=======
             params = {
                 "query": query,
                 # The response.text showed that the count was too high.
@@ -67,7 +61,6 @@
                 "start": 0,
                 "apiKey": api_key,
             }
->>>>>>> 1326242a
 
             response = requests.get(url, params=params, timeout=30)
             # For debugging purposes, you can uncomment the next line to see the raw response
@@ -171,10 +164,7 @@
 
     def search(self, rerun: bool) -> None:
         query = self.search_source.search_parameters.get("query", "")
-<<<<<<< HEAD
-=======
         # TODO : make sure the query variable is set correctly (based on the search source settings)
->>>>>>> 1326242a
 
         if query and self.search_source.search_type == SearchType.API:
             self.review_manager.logger.info("Attempting API search...")
