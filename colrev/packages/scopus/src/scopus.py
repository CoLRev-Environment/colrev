#! /usr/bin/env python
"""SearchSource: Scopus"""
from __future__ import annotations

import logging
<<<<<<< HEAD
import typing
=======
import os
import time
import typing
import urllib.parse
>>>>>>> d97957a9
from pathlib import Path
from typing import Optional

import requests
from pydantic import Field

import colrev.loader.bib
import colrev.package_manager.package_base_classes as base_classes
import colrev.package_manager.package_settings
import colrev.record.record
import colrev.record.record_prep
from colrev.constants import ENTRYTYPES
from colrev.constants import Fields
from colrev.constants import SearchSourceHeuristicStatus
from colrev.constants import SearchType
<<<<<<< HEAD
from colrev.ops.search_db import create_db_source
from colrev.ops.search_db import run_db_search

# pylint: disable=unused-argument
# pylint: disable=duplicate-code
=======
from colrev.packages.scopus.src import transformer
>>>>>>> d97957a9


class ScopusSearchSource(base_classes.SearchSourcePackageBaseClass):
    """Scopus"""

    endpoint = "colrev.scopus"
    source_identifier = "scopus.eid"
    search_types = [SearchType.DB, SearchType.API]
    ci_supported: bool = Field(default=False)
    heuristic_status = SearchSourceHeuristicStatus.supported

    db_url = "https://www.scopus.com/search/form.uri?display=advanced"

    # --- External API endpoints ---
    _SCOPUS_SEARCH_URL = "https://api.elsevier.com/content/search/scopus"
    _SCOPUS_ABSTRACT_BY_EID_URL = "https://api.elsevier.com/content/abstract/eid/"
    _CROSSREF_WORKS_URL = "https://api.crossref.org/works/"

    # Throttling to be gentle with APIs
    _THROTTLE_S = 0.34

    def __init__(
        self,
        *,
        search_file: colrev.search_file.ExtendedSearchFile,
        logger: Optional[logging.Logger] = None,
    ) -> None:
        self.logger = logger or logging.getLogger(__name__)
        self.search_source = search_file

    # ------------------------
    # Author-resolution helpers
    # ------------------------
    def _scopus_headers(self) -> dict:
        api_key = os.getenv("SCOPUS_API_KEY")
        headers = {"Accept": "application/json"}
        if api_key:
            headers["X-ELS-APIKey"] = api_key
        return headers

    def _crossref_headers(self) -> dict:
        return {
            "User-Agent": "colrev-scopus-author-resolution/1.0",
            "Accept": "application/json",
        }

    def _scopus_abstract_authors_by_eid(
        self, *, eid: str
    ) -> list[dict[str, typing.Optional[str]]]:
        """Return [{'name': 'Given Family', 'scopus_author_id': '...'}, ...]
        via Abstract Retrieval."""
        url = self._SCOPUS_ABSTRACT_BY_EID_URL + urllib.parse.quote(eid)
        r = requests.get(
            url,
            headers=self._scopus_headers(),
            timeout=30,
            params={"field": "authors"},
        )
        r.raise_for_status()
        data = r.json()
        arr = (
            data.get("abstracts-retrieval-response", {})
            .get("authors", {})
            .get("author", [])
        )
        if not isinstance(arr, list):
            arr = [arr] if arr else []
        out: list[dict[str, typing.Optional[str]]] = []
        for a in arr:
            if not isinstance(a, dict):
                continue
            auid = a.get("@auid")
            pref = a.get("preferred-name") or {}
            if not isinstance(pref, dict):
                pref = {}
            given = pref.get("ce:given-name") or a.get("ce:given-name")
            family = pref.get("ce:surname") or a.get("ce:surname")
            name = " ".join([p for p in [given, family] if p])
            out.append({"name": name if name else None, "scopus_author_id": auid})
        return out

    def _crossref_authors_by_doi(
        self, *, doi: str
    ) -> list[dict[str, typing.Optional[str]]]:
        """Return [{'name': 'Given Family', 'scopus_author_id': None}, ...] via Crossref."""
        url = self._CROSSREF_WORKS_URL + urllib.parse.quote(doi)
        r = requests.get(url, headers=self._crossref_headers(), timeout=30)
        r.raise_for_status()
        msg = r.json().get("message", {})
        authors = msg.get("author", []) or []
        out: list[dict[str, typing.Optional[str]]] = []
        for a in authors:
            if not isinstance(a, dict):
                continue
            given = a.get("given")
            family = a.get("family")
            name = " ".join([p for p in [given, family] if p])
            out.append({"name": name if name else None, "scopus_author_id": None})
        return out

    def _resolve_authors(
        self, *, eid: typing.Optional[str], doi: typing.Optional[str]
    ) -> tuple[str, list[dict[str, typing.Optional[str]]]]:
        """
        Try Scopus Abstract Retrieval first (IDs + names), then Crossref (names only).
        Returns (source, authors).
        """
        # 1) Scopus Abstract Retrieval
        if eid:
            try:
                authors = self._scopus_abstract_authors_by_eid(eid=eid)
                time.sleep(self._THROTTLE_S)
                if authors:
                    return "scopus_abstract_retrieval", authors
            except requests.HTTPError:
                pass

        # 2) Crossref fallback (no Scopus IDs)
        if doi:
            authors = self._crossref_authors_by_doi(doi=doi)
            time.sleep(self._THROTTLE_S)
            if authors:
                return "crossref", authors

        return "none", []

    @staticmethod
    def _looks_like_single_author(author_field: str | None) -> bool:
        """Heuristic: treat empty or single 'and'-less string as single author."""
        if not author_field:
            return True
        return " and " not in author_field.strip()

    @staticmethod
    def _names_to_bibtex_and(names: list[str]) -> str:
        """
        Convert ['Given Family', 'Given2 Family2'] -> 'Family, Given and Family2, Given2'
        (best-effort; falls back to provided order if splitting is unclear).
        """
        converted = []
        for n in names:
            n = (n or "").strip()
            if not n:
                continue
            parts = n.split()
            if len(parts) >= 2:
                family = parts[-1]
                given = " ".join(parts[:-1])
                converted.append(f"{family}, {given}")
            else:
                converted.append(n)
        return " and ".join(converted)

    # ------------------------
    # API search + integration
    # ------------------------
    def _simple_api_search(self, query: str, rerun: bool) -> None:

        api_key = os.getenv("SCOPUS_API_KEY")
        if not api_key:
            self.review_manager.logger.info(
                'No API key found. Set API key using: export SCOPUS_API_KEY="XXXXX"'
            )
            return

        scopus_feed = self.search_source.get_api_feed(
            review_manager=self.review_manager,
            source_identifier=self.source_identifier,
            update_only=(not rerun),
        )

        try:
            params = {
                "query": query,
                "count": 10,
                "start": 0,
                "view": "STANDARD",  # STANDARD: only first author (with ID) in results
            }

            response = requests.get(
                self._SCOPUS_SEARCH_URL,
                headers=self._scopus_headers(),
                params=params,
                timeout=30,
            )

            if response.status_code != 200:
                self.review_manager.logger.info(
                    f"API Error: {response.status_code} — {response.text}"
                )

            data = response.json()
            entries = data.get("search-results", {}).get("entry", []) or []
            self.review_manager.logger.info(f"Found {len(entries)} results via API")

            for record in self._get_records_from_api(entries):
                scopus_feed.add_update_record(retrieved_record=record)

        except ValueError as e:
            self.review_manager.logger.info(f"API search error: {str(e)}")

        scopus_feed.save()

    def _get_records_from_api(
        self,
        entries: list,
    ) -> typing.Generator[colrev.record.record_prep.PrepRecord]:
        """
        Transform each Scopus entry to a CoLRev record and enrich with a resolved author list:
        - colrev.scopus.author_resolution_source
        - colrev.scopus.authors_json
        - Update 'author' field (BibTeX) if only single/empty author present
        """
        for entry in entries:
            rec = transformer.transform_record(entry)

            # Grab EID / DOI directly from the search entry
            eid = entry.get("eid") or rec.get("scopus.eid")  # transformer may set it
            doi = entry.get("prism:doi") or rec.get("doi")

            _, authors = self._resolve_authors(eid=eid, doi=doi)

            # Optionally update the human-readable BibTeX 'author' if it's empty/single
            names: list[str] = [
                n for a in authors if isinstance((n := a.get("name")), str) and n
            ]
            if names and self._looks_like_single_author(rec.get(Fields.AUTHOR)):
                rec[Fields.AUTHOR] = self._names_to_bibtex_and(names)

            yield colrev.record.record_prep.PrepRecord(rec)

    @classmethod
    def heuristic(cls, filename: Path, data: str) -> dict:
        result = {"confidence": 0.0}
        if "source={Scopus}," in data:
            result["confidence"] = 1.0
        elif "www.scopus.com" in data:
            if data.count("www.scopus.com") >= data.count("\n@"):
                result["confidence"] = 1.0
        return result

    @classmethod
    def add_endpoint(
        cls,
        params: str,
<<<<<<< HEAD
        path: Path,
        logger: Optional[logging.Logger] = None,
    ) -> colrev.search_file.ExtendedSearchFile:
        """Add SearchSource as an endpoint (based on query provided to colrev search --add )"""

        params_dict = {params.split("=")[0]: params.split("=")[1]}

        search_source = create_db_source(
            path=path,
            platform=cls.endpoint,
            params=params_dict,
            add_to_git=True,
            logger=logger,
        )
=======
    ) -> colrev.settings.SearchSource:

        params_dict: dict = {}
        search_type = operation.select_search_type(
            search_types=cls.search_types, params=params_dict
        )

        if search_type == SearchType.API:
            search_source = operation.create_api_source(endpoint=cls.endpoint)

        elif search_type == SearchType.DB:
            search_source = operation.create_db_source(
                search_source_cls=cls,
                params={},
            )

        operation.add_source_and_search(search_source)
>>>>>>> d97957a9
        return search_source

    def search(self, rerun: bool) -> None:
        query = self.search_source.search_parameters.get("query", "")

        if not query:
            raise ValueError("No query provided. Use --query when adding source.")

        if self.search_source.search_type == SearchType.API:
            self.review_manager.logger.info(f"Running Scopus API search with: {query}")
            self._simple_api_search(query, rerun)
            return

        if self.search_source.search_type == SearchType.DB:
            run_db_search(
                db_url=self.db_url,
                source=self.search_source,
                add_to_git=True,
            )
            return

        raise NotImplementedError

    def prep_link_md(
        self,
        prep_operation: colrev.ops.prep.Prep,
        record: colrev.record.record.Record,
        save_feed: bool = True,
        timeout: int = 10,
    ) -> colrev.record.record.Record:
        return record

    @classmethod
    def _load_bib(cls, *, filename: Path, logger: logging.Logger) -> dict:
        def entrytype_setter(record_dict: dict) -> None:
            if "document_type" in record_dict:
                if record_dict["document_type"] == "Conference Paper":
                    record_dict[Fields.ENTRYTYPE] = ENTRYTYPES.INPROCEEDINGS
                elif record_dict["document_type"] == "Conference Review":
                    record_dict[Fields.ENTRYTYPE] = ENTRYTYPES.PROCEEDINGS
                elif record_dict["document_type"] == "Article":
                    record_dict[Fields.ENTRYTYPE] = ENTRYTYPES.ARTICLE

        def field_mapper(record_dict: dict) -> None:
            if record_dict[Fields.ENTRYTYPE] in [
                ENTRYTYPES.INPROCEEDINGS,
                ENTRYTYPES.PROCEEDINGS,
            ]:
                record_dict[Fields.BOOKTITLE] = record_dict.pop(Fields.JOURNAL, None)

            if record_dict[Fields.ENTRYTYPE] == ENTRYTYPES.BOOK:
                if (
                    Fields.JOURNAL in record_dict
                    and Fields.BOOKTITLE not in record_dict
                ):
                    record_dict[Fields.BOOKTITLE] = record_dict.pop(Fields.TITLE, None)
                    record_dict[Fields.TITLE] = record_dict.pop(Fields.JOURNAL, None)

            if "art_number" in record_dict:
                record_dict[f"{cls.endpoint}.art_number"] = record_dict.pop(
                    "art_number"
                )
            if "note" in record_dict:
                record_dict[f"{cls.endpoint}.note"] = record_dict.pop("note")
            if "document_type" in record_dict:
                record_dict[f"{cls.endpoint}.document_type"] = record_dict.pop(
                    "document_type"
                )
            if "source" in record_dict:
                record_dict[f"{cls.endpoint}.source"] = record_dict.pop("source")

            if "Start_Page" in record_dict and "End_Page" in record_dict:
                if (
                    record_dict["Start_Page"] != "nan"
                    and record_dict["End_Page"] != "nan"
                ):
                    record_dict[Fields.PAGES] = (
                        record_dict["Start_Page"] + "--" + record_dict["End_Page"]
                    ).replace(".0", "")
                    del record_dict["Start_Page"]
                    del record_dict["End_Page"]

        colrev.loader.bib.run_fix_bib_file(filename, logger=logger)
        records = colrev.loader.load_utils.load(
            filename=filename,
            unique_id_field="ID",
            entrytype_setter=entrytype_setter,
            field_mapper=field_mapper,
            logger=logger,
        )
        return records

<<<<<<< HEAD
    def load(self) -> dict:
        """Load the records from the SearchSource file"""

        if self.search_source.search_results_path.suffix == ".bib":
            return self._load_bib(
                filename=self.search_source.search_results_path, logger=self.logger
            )

=======
    @classmethod
    def load(cls, *, filename: Path, logger: logging.Logger) -> dict:
        if filename.suffix == ".bib":
            return cls._load_bib(filename=filename, logger=logger)
>>>>>>> d97957a9
        raise NotImplementedError

    def prepare(
        self,
        record: colrev.record.record_prep.PrepRecord,
        quality_model: typing.Optional[
            colrev.record.qm.quality_model.QualityModel
        ] = None,
    ) -> colrev.record.record.Record:
        return record<|MERGE_RESOLUTION|>--- conflicted
+++ resolved
@@ -3,14 +3,10 @@
 from __future__ import annotations
 
 import logging
-<<<<<<< HEAD
-import typing
-=======
 import os
 import time
 import typing
 import urllib.parse
->>>>>>> d97957a9
 from pathlib import Path
 from typing import Optional
 
@@ -18,23 +14,23 @@
 from pydantic import Field
 
 import colrev.loader.bib
+import colrev.ops.search_api_feed
 import colrev.package_manager.package_base_classes as base_classes
 import colrev.package_manager.package_settings
 import colrev.record.record
 import colrev.record.record_prep
+import colrev.utils
 from colrev.constants import ENTRYTYPES
 from colrev.constants import Fields
 from colrev.constants import SearchSourceHeuristicStatus
 from colrev.constants import SearchType
-<<<<<<< HEAD
+from colrev.ops.search_api_feed import create_api_source
 from colrev.ops.search_db import create_db_source
 from colrev.ops.search_db import run_db_search
+from colrev.packages.scopus.src import transformer
 
 # pylint: disable=unused-argument
 # pylint: disable=duplicate-code
-=======
-from colrev.packages.scopus.src import transformer
->>>>>>> d97957a9
 
 
 class ScopusSearchSource(base_classes.SearchSourcePackageBaseClass):
@@ -61,9 +57,11 @@
         *,
         search_file: colrev.search_file.ExtendedSearchFile,
         logger: Optional[logging.Logger] = None,
+        verbose_mode: bool = False,
     ) -> None:
         self.logger = logger or logging.getLogger(__name__)
         self.search_source = search_file
+        self.verbose_mode = verbose_mode
 
     # ------------------------
     # Author-resolution helpers
@@ -195,15 +193,17 @@
 
         api_key = os.getenv("SCOPUS_API_KEY")
         if not api_key:
-            self.review_manager.logger.info(
+            self.logger.info(
                 'No API key found. Set API key using: export SCOPUS_API_KEY="XXXXX"'
             )
             return
 
-        scopus_feed = self.search_source.get_api_feed(
-            review_manager=self.review_manager,
+        scopus_feed = colrev.ops.search_api_feed.SearchAPIFeed(
             source_identifier=self.source_identifier,
+            search_source=self.search_source,
             update_only=(not rerun),
+            logger=self.logger,
+            verbose_mode=self.verbose_mode,
         )
 
         try:
@@ -222,19 +222,17 @@
             )
 
             if response.status_code != 200:
-                self.review_manager.logger.info(
-                    f"API Error: {response.status_code} — {response.text}"
-                )
+                self.logger.info(f"API Error: {response.status_code} — {response.text}")
 
             data = response.json()
             entries = data.get("search-results", {}).get("entry", []) or []
-            self.review_manager.logger.info(f"Found {len(entries)} results via API")
+            self.logger.info(f"Found {len(entries)} results via API")
 
             for record in self._get_records_from_api(entries):
                 scopus_feed.add_update_record(retrieved_record=record)
 
         except ValueError as e:
-            self.review_manager.logger.info(f"API search error: {str(e)}")
+            self.logger.info(f"API search error: {str(e)}")
 
         scopus_feed.save()
 
@@ -280,40 +278,38 @@
     def add_endpoint(
         cls,
         params: str,
-<<<<<<< HEAD
         path: Path,
         logger: Optional[logging.Logger] = None,
     ) -> colrev.search_file.ExtendedSearchFile:
         """Add SearchSource as an endpoint (based on query provided to colrev search --add )"""
 
-        params_dict = {params.split("=")[0]: params.split("=")[1]}
-
-        search_source = create_db_source(
-            path=path,
-            platform=cls.endpoint,
-            params=params_dict,
-            add_to_git=True,
-            logger=logger,
-        )
-=======
-    ) -> colrev.settings.SearchSource:
+        # params_dict = {params.split("=")[0]: params.split("=")[1]}
+
+        # search_source = create_db_source(
+        #     path=path,
+        #     platform=cls.endpoint,
+        #     params=params_dict,
+        #     add_to_git=True,
+        #     logger=logger,
+        # )
 
         params_dict: dict = {}
-        search_type = operation.select_search_type(
+        search_type = colrev.utils.select_search_type(
             search_types=cls.search_types, params=params_dict
         )
 
         if search_type == SearchType.API:
-            search_source = operation.create_api_source(endpoint=cls.endpoint)
+            search_source = create_api_source(platform=cls.endpoint, path=path)
 
         elif search_type == SearchType.DB:
-            search_source = operation.create_db_source(
-                search_source_cls=cls,
-                params={},
+            search_source = create_db_source(
+                path=path,
+                platform=cls.endpoint,
+                params=params_dict,
+                add_to_git=True,
+                logger=logger,
             )
 
-        operation.add_source_and_search(search_source)
->>>>>>> d97957a9
         return search_source
 
     def search(self, rerun: bool) -> None:
@@ -323,7 +319,7 @@
             raise ValueError("No query provided. Use --query when adding source.")
 
         if self.search_source.search_type == SearchType.API:
-            self.review_manager.logger.info(f"Running Scopus API search with: {query}")
+            self.logger.info(f"Running Scopus API search with: {query}")
             self._simple_api_search(query, rerun)
             return
 
@@ -406,7 +402,6 @@
         )
         return records
 
-<<<<<<< HEAD
     def load(self) -> dict:
         """Load the records from the SearchSource file"""
 
@@ -415,12 +410,6 @@
                 filename=self.search_source.search_results_path, logger=self.logger
             )
 
-=======
-    @classmethod
-    def load(cls, *, filename: Path, logger: logging.Logger) -> dict:
-        if filename.suffix == ".bib":
-            return cls._load_bib(filename=filename, logger=logger)
->>>>>>> d97957a9
         raise NotImplementedError
 
     def prepare(
