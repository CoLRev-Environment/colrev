[tool.poetry]
name = "colrev.local_index"
description = "CoLRev package for local_index"
version = "0.1.0"
<<<<<<< HEAD
authors = ["Gerit Wagner <gerit.wagner@uni-bamberg.de>"]

=======
license = "MIT"
authors = [
    "Gerit Wagner <gerit.wagner@uni-bamberg.de>"
]
repository = "https://github.com/CoLRev-Environment/colrev/tree/main/colrev/packages/local_index"
>>>>>>> a5e2ab85

[[tool.poetry.packages]]
include = "src"

[tool.poetry.dependencies]
python = ">=3.8, <4"

[tool.colrev]
<<<<<<< HEAD
dev_status = "maturing"
documentation = "README.md"
colrev_doc_link = "README.md"
=======
colrev_doc_description = "LocalIndex"
colrev_doc_link = "README.md"
search_types = ["API", "MD"]
>>>>>>> a5e2ab85

[tool.poetry.plugins.colrev]
search_source = "colrev.packages.local_index.src.local_index:LocalIndexSearchSource"
prep = "colrev.packages.local_index.src.local_index_prep:LocalIndexPrep"
pdf_get = "colrev.packages.local_index.src.local_index_pdf_get:LocalIndexPDFGet"

[build-system]
requires = ["poetry-core>=1.0.0", "cython<3.0"]
build-backend = "poetry.core.masonry.api"<|MERGE_RESOLUTION|>--- conflicted
+++ resolved
@@ -2,16 +2,11 @@
 name = "colrev.local_index"
 description = "CoLRev package for local_index"
 version = "0.1.0"
-<<<<<<< HEAD
-authors = ["Gerit Wagner <gerit.wagner@uni-bamberg.de>"]
-
-=======
 license = "MIT"
 authors = [
     "Gerit Wagner <gerit.wagner@uni-bamberg.de>"
 ]
 repository = "https://github.com/CoLRev-Environment/colrev/tree/main/colrev/packages/local_index"
->>>>>>> a5e2ab85
 
 [[tool.poetry.packages]]
 include = "src"
@@ -20,15 +15,9 @@
 python = ">=3.8, <4"
 
 [tool.colrev]
-<<<<<<< HEAD
-dev_status = "maturing"
-documentation = "README.md"
-colrev_doc_link = "README.md"
-=======
 colrev_doc_description = "LocalIndex"
 colrev_doc_link = "README.md"
 search_types = ["API", "MD"]
->>>>>>> a5e2ab85
 
 [tool.poetry.plugins.colrev]
 search_source = "colrev.packages.local_index.src.local_index:LocalIndexSearchSource"
