--- conflicted
+++ resolved
@@ -250,11 +250,7 @@
         cls,
         operation: colrev.ops.search.Search,
         params: str,
-<<<<<<< HEAD
-    ) -> None:
-=======
     ) -> colrev.settings.SearchSource:
->>>>>>> fd698b1b
         """Add SearchSource as an endpoint (based on query provided to colrev search --add )"""
 
         # always API search
@@ -275,10 +271,7 @@
                 comment="",
             )
         operation.add_source_and_search(search_source)
-<<<<<<< HEAD
-=======
         return search_source
->>>>>>> fd698b1b
 
     def load(self, load_operation: colrev.ops.load.Load) -> dict:
         """Load the records from the SearchSource file"""
