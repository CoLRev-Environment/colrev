#! /usr/bin/env python
"""SearchSource: Springer Link"""
from __future__ import annotations

import re
from dataclasses import dataclass
from pathlib import Path

import pandas as pd
import zope.interface
from dacite import from_dict
from dataclasses_jsonschema import JsonSchemaMixin

import colrev.package_manager.interfaces
import colrev.package_manager.package_manager
import colrev.package_manager.package_settings
import colrev.record.record
from colrev.constants import ENTRYTYPES
from colrev.constants import Fields
from colrev.constants import SearchSourceHeuristicStatus
from colrev.constants import SearchType

# pylint: disable=unused-argument
# pylint: disable=duplicate-code

# Note : API requires registration
# https://dev.springernature.com/


@zope.interface.implementer(colrev.package_manager.interfaces.SearchSourceInterface)
@dataclass
class SpringerLinkSearchSource(JsonSchemaMixin):
    """Springer Link"""

    settings_class = colrev.package_manager.package_settings.DefaultSourceSettings
    endpoint = "colrev.springer_link"
    # pylint: disable=colrev-missed-constant-usage
    source_identifier = "url"
    search_types = [SearchType.DB, SearchType.API]

    ci_supported: bool = False
    heuristic_status = SearchSourceHeuristicStatus.supported
    short_name = "Springer Link"
    docs_link = (
        "https://github.com/CoLRev-Environment/colrev/blob/main/"
        + "colrev/packages/search_sources/springer_link.md"
    )
    db_url = "https://link.springer.com/"

    def __init__(
        self, *, source_operation: colrev.process.operation.Operation, settings: dict
    ) -> None:
        self.review_manager = source_operation.review_manager
        self.search_source = from_dict(data_class=self.settings_class, data=settings)
        self.quality_model = self.review_manager.get_qm()
        self.source_operation = source_operation

    @classmethod
    def heuristic(cls, filename: Path, data: str) -> dict:
        """Source heuristic for Springer Link"""

        result = {"confidence": 0.0}

        if filename.suffix == ".csv":
            if data.count("http://link.springer.com") > data.count("\n") - 2:
                result["confidence"] = 1.0
                return result

        # Note : no features in bib file for identification

        return result

    @classmethod
    def add_endpoint(
        cls,
        operation: colrev.ops.search.Search,
        params: str,
    ) -> None:
        """Add SearchSource as an endpoint (based on query provided to colrev search --add )"""

        params_dict = {}

        search_type = operation.select_search_type(
            search_types=cls.search_types, params=params_dict
        )

        if search_type == SearchType.DB:
            search_source = operation.create_db_source(
                search_source_cls=cls,
                params={},
            )

        elif search_type == SearchType.API:
<<<<<<< HEAD
            search_source = operation.create_api_source(endpoint=cls.endpoint)
            api_key = cls.api_ui()
            search_source["api_key"] = api_key
=======
            api_key = cls.api_ui()
            search_source["api_key"] = api_key
            search_source = operation.create_api_source(endpoint=cls.endpoint)
>>>>>>> 36921c8a

        else:
            raise NotImplementedError

        operation.add_source_and_search(search_source)

    def search(self, rerun: bool) -> None:
        """Run a search of SpringerLink"""

        if self.search_source.search_type == SearchType.DB:
            self.source_operation.run_db_search(  # type: ignore
                search_source_cls=self.__class__,
                source=self.search_source,
            )
            return

        raise NotImplementedError

    def prep_link_md(
        self,
        prep_operation: colrev.ops.prep.Prep,
        record: colrev.record.record.Record,
        save_feed: bool = True,
        timeout: int = 10,
    ) -> colrev.record.record.Record:
        """Not implemented"""
        return record

    def _load_csv(self) -> dict:
        def entrytype_setter(record_dict: dict) -> None:
            if record_dict["Content Type"] == "Article":
                record_dict[Fields.ENTRYTYPE] = ENTRYTYPES.ARTICLE
            elif record_dict["Content Type"] == "Book":
                record_dict[Fields.ENTRYTYPE] = ENTRYTYPES.BOOK
            elif record_dict["Content Type"] == "Chapter":
                record_dict[Fields.ENTRYTYPE] = ENTRYTYPES.INBOOK
            else:
                record_dict[Fields.ENTRYTYPE] = "misc"

        def field_mapper(record_dict: dict) -> None:
            record_dict[Fields.TITLE] = record_dict.pop("Item Title", "")
            if record_dict[Fields.ENTRYTYPE] == ENTRYTYPES.ARTICLE:
                record_dict[Fields.JOURNAL] = record_dict.pop("Publication Title", "")
            elif record_dict[Fields.ENTRYTYPE] == ENTRYTYPES.BOOK:
                record_dict[Fields.BOOKTITLE] = record_dict.pop("Book Series Title", "")
            elif record_dict[Fields.ENTRYTYPE] == ENTRYTYPES.INBOOK:
                record_dict[Fields.CHAPTER] = record_dict.pop("Item Title", "")
                record_dict[Fields.TITLE] = record_dict.pop("Publication Title", "")
            record_dict[Fields.VOLUME] = record_dict.pop("Journal Volume", "")
            record_dict[Fields.NUMBER] = record_dict.pop("Journal Issue", "")
            record_dict[Fields.DOI] = record_dict.pop("Item DOI", "")
            record_dict[Fields.AUTHOR] = record_dict.pop("Authors", "")
            record_dict[Fields.YEAR] = record_dict.pop("Publication Year", "")
            record_dict[Fields.URL] = record_dict.pop("URL", "")
            record_dict.pop("Content Type", None)

            # Fix authors
            # pylint: disable=colrev-missed-constant-usage
            if Fields.AUTHOR in record_dict:
                # a-bd-z: do not match McDonald
                record_dict[Fields.AUTHOR] = re.sub(
                    r"([a-bd-z]{1})([A-Z]{1})",
                    r"\g<1> and \g<2>",
                    record_dict["author"],
                )

            for key in list(record_dict.keys()):
                value = record_dict[key]
                record_dict[key] = str(value)
                if value == "" or pd.isna(value):
                    del record_dict[key]

        records = colrev.loader.load_utils.load(
            filename=self.search_source.filename,
            unique_id_field="Item DOI",
            entrytype_setter=entrytype_setter,
            field_mapper=field_mapper,
            logger=self.review_manager.logger,
        )
        return records
    
    def api_ui() -> str:
        """User API key insertion"""
        run = True

        api_key = ""

        print("\n API key is required for search \n\n")

        while run:
            api_key = input("Please enter your Springer Link API key: ")
            if api_key:
                run = False
            else:
                print("Invalid input. Please enter a valid API key.")

        return api_key

        

    def load(self, load_operation: colrev.ops.load.Load) -> dict:
        """Load the records from the SearchSource file"""

        if self.search_source.filename.suffix == ".csv":
            return self._load_csv()

        raise NotImplementedError

    def prepare(
        self, record: colrev.record.record.Record, source: colrev.settings.SearchSource
    ) -> colrev.record.record.Record:
        """Source-specific preparation for Springer Link"""

        return record<|MERGE_RESOLUTION|>--- conflicted
+++ resolved
@@ -91,15 +91,9 @@
             )
 
         elif search_type == SearchType.API:
-<<<<<<< HEAD
-            search_source = operation.create_api_source(endpoint=cls.endpoint)
-            api_key = cls.api_ui()
-            search_source["api_key"] = api_key
-=======
             api_key = cls.api_ui()
             search_source["api_key"] = api_key
             search_source = operation.create_api_source(endpoint=cls.endpoint)
->>>>>>> 36921c8a
 
         else:
             raise NotImplementedError
