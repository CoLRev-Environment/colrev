#! /usr/bin/env python
"""SearchSource: Springer Link"""
from __future__ import annotations

import re
from dataclasses import dataclass
from pathlib import Path

import pandas as pd
import zope.interface
from dacite import from_dict
from dataclasses_jsonschema import JsonSchemaMixin

import colrev.package_manager.interfaces
import colrev.package_manager.package_manager
import colrev.package_manager.package_settings
import colrev.record.record
from colrev.constants import ENTRYTYPES
from colrev.constants import Fields
from colrev.constants import SearchSourceHeuristicStatus
from colrev.constants import SearchType

# pylint: disable=unused-argument
# pylint: disable=duplicate-code

# Note : API requires registration
# https://dev.springernature.com/


@zope.interface.implementer(colrev.package_manager.interfaces.SearchSourceInterface)
@dataclass
class SpringerLinkSearchSource(JsonSchemaMixin):
    """Springer Link"""

    settings_class = colrev.package_manager.package_settings.DefaultSourceSettings
    endpoint = "colrev.springer_link"
    # pylint: disable=colrev-missed-constant-usage
    source_identifier = "url"
<<<<<<< HEAD
    search_types = [SearchType.DB, SearchType.API]
=======
    search_types = [SearchType.DB,
                    SearchType.API]
>>>>>>> 86d4e696

    ci_supported: bool = False
    heuristic_status = SearchSourceHeuristicStatus.supported
    short_name = "Springer Link"
    docs_link = (
        "https://github.com/CoLRev-Environment/colrev/blob/main/"
        + "colrev/packages/search_sources/springer_link.md"
    )
    db_url = "https://link.springer.com/"

    def __init__(
        self, *, source_operation: colrev.process.operation.Operation, settings: dict
    ) -> None:
        self.review_manager = source_operation.review_manager
        self.search_source = from_dict(data_class=self.settings_class, data=settings)
        self.quality_model = self.review_manager.get_qm()
        self.source_operation = source_operation

    @classmethod
    def heuristic(cls, filename: Path, data: str) -> dict:
        """Source heuristic for Springer Link"""

        result = {"confidence": 0.0}

        if filename.suffix == ".csv":
            if data.count("http://link.springer.com") > data.count("\n") - 2:
                result["confidence"] = 1.0
                return result

        # Note : no features in bib file for identification

        return result

    @classmethod
    def add_endpoint(
        cls,
        operation: colrev.ops.search.Search,
        params: str,
    ) -> None:
        """Add SearchSource as an endpoint (based on query provided to colrev search --add )"""

        params_dict = {}
<<<<<<< HEAD

        search_type = operation.select_search_type(
            search_types=cls.search_types, params=params_dict
        )

=======
        
        search_type = operation.select_search_type(
            search_types=cls.search_types, params=params_dict
        )
        
>>>>>>> 86d4e696
        if search_type == SearchType.DB:
            search_source = operation.create_db_source(
                search_source_cls=cls,
                params={},
            )

        elif search_type == SearchType.API:
            search_source = operation.create_api_source(endpoint=cls.endpoint)
<<<<<<< HEAD
=======
            api_key = cls.api_ui()
            search_source["api_key"] = api_key
>>>>>>> 86d4e696

        else:
            raise NotImplementedError

        operation.add_source_and_search(search_source)

    def search(self, rerun: bool) -> None:
        """Run a search of SpringerLink"""

        if self.search_source.search_type == SearchType.DB:
            self.source_operation.run_db_search(  # type: ignore
                search_source_cls=self.__class__,
                source=self.search_source,
            )
            return

        raise NotImplementedError

    def prep_link_md(
        self,
        prep_operation: colrev.ops.prep.Prep,
        record: colrev.record.record.Record,
        save_feed: bool = True,
        timeout: int = 10,
    ) -> colrev.record.record.Record:
        """Not implemented"""
        return record

    def _load_csv(self) -> dict:
        def entrytype_setter(record_dict: dict) -> None:
            if record_dict["Content Type"] == "Article":
                record_dict[Fields.ENTRYTYPE] = ENTRYTYPES.ARTICLE
            elif record_dict["Content Type"] == "Book":
                record_dict[Fields.ENTRYTYPE] = ENTRYTYPES.BOOK
            elif record_dict["Content Type"] == "Chapter":
                record_dict[Fields.ENTRYTYPE] = ENTRYTYPES.INBOOK
            else:
                record_dict[Fields.ENTRYTYPE] = "misc"

        def field_mapper(record_dict: dict) -> None:
            record_dict[Fields.TITLE] = record_dict.pop("Item Title", "")
            if record_dict[Fields.ENTRYTYPE] == ENTRYTYPES.ARTICLE:
                record_dict[Fields.JOURNAL] = record_dict.pop("Publication Title", "")
            elif record_dict[Fields.ENTRYTYPE] == ENTRYTYPES.BOOK:
                record_dict[Fields.BOOKTITLE] = record_dict.pop("Book Series Title", "")
            elif record_dict[Fields.ENTRYTYPE] == ENTRYTYPES.INBOOK:
                record_dict[Fields.CHAPTER] = record_dict.pop("Item Title", "")
                record_dict[Fields.TITLE] = record_dict.pop("Publication Title", "")
            record_dict[Fields.VOLUME] = record_dict.pop("Journal Volume", "")
            record_dict[Fields.NUMBER] = record_dict.pop("Journal Issue", "")
            record_dict[Fields.DOI] = record_dict.pop("Item DOI", "")
            record_dict[Fields.AUTHOR] = record_dict.pop("Authors", "")
            record_dict[Fields.YEAR] = record_dict.pop("Publication Year", "")
            record_dict[Fields.URL] = record_dict.pop("URL", "")
            record_dict.pop("Content Type", None)

            # Fix authors
            # pylint: disable=colrev-missed-constant-usage
            if Fields.AUTHOR in record_dict:
                # a-bd-z: do not match McDonald
                record_dict[Fields.AUTHOR] = re.sub(
                    r"([a-bd-z]{1})([A-Z]{1})",
                    r"\g<1> and \g<2>",
                    record_dict["author"],
                )

            for key in list(record_dict.keys()):
                value = record_dict[key]
                record_dict[key] = str(value)
                if value == "" or pd.isna(value):
                    del record_dict[key]

        records = colrev.loader.load_utils.load(
            filename=self.search_source.filename,
            unique_id_field="Item DOI",
            entrytype_setter=entrytype_setter,
            field_mapper=field_mapper,
            logger=self.review_manager.logger,
        )
        return records
    
    def api_ui() -> str:
        """User API key insertion"""
        run = True

        api_key = ""

        print("\n API key is required for search \n\n")

        while run:
            api_key = input("Please enter your Springer Link API key: ")
            if api_key:
                run = False
            else:
                print("Invalid input. Please enter a valid API key.")

        return api_key

        

    def load(self, load_operation: colrev.ops.load.Load) -> dict:
        """Load the records from the SearchSource file"""

        if self.search_source.filename.suffix == ".csv":
            return self._load_csv()

        raise NotImplementedError

    def prepare(
        self, record: colrev.record.record.Record, source: colrev.settings.SearchSource
    ) -> colrev.record.record.Record:
        """Source-specific preparation for Springer Link"""

        return record<|MERGE_RESOLUTION|>--- conflicted
+++ resolved
@@ -36,12 +36,7 @@
     endpoint = "colrev.springer_link"
     # pylint: disable=colrev-missed-constant-usage
     source_identifier = "url"
-<<<<<<< HEAD
     search_types = [SearchType.DB, SearchType.API]
-=======
-    search_types = [SearchType.DB,
-                    SearchType.API]
->>>>>>> 86d4e696
 
     ci_supported: bool = False
     heuristic_status = SearchSourceHeuristicStatus.supported
@@ -84,19 +79,11 @@
         """Add SearchSource as an endpoint (based on query provided to colrev search --add )"""
 
         params_dict = {}
-<<<<<<< HEAD
 
         search_type = operation.select_search_type(
             search_types=cls.search_types, params=params_dict
         )
 
-=======
-        
-        search_type = operation.select_search_type(
-            search_types=cls.search_types, params=params_dict
-        )
-        
->>>>>>> 86d4e696
         if search_type == SearchType.DB:
             search_source = operation.create_db_source(
                 search_source_cls=cls,
@@ -105,11 +92,8 @@
 
         elif search_type == SearchType.API:
             search_source = operation.create_api_source(endpoint=cls.endpoint)
-<<<<<<< HEAD
-=======
             api_key = cls.api_ui()
             search_source["api_key"] = api_key
->>>>>>> 86d4e696
 
         else:
             raise NotImplementedError
