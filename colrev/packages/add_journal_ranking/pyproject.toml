[tool.poetry]
name = "colrev.add_journal_ranking"
description = "CoLRev package for add_journal_ranking"
version = "0.1.0"
<<<<<<< HEAD
authors = ["Gerit Wagner <gerit.wagner@uni-bamberg.de>"]
license = "MIT"
documentation = "https://github.com/CoLRev-Environment/colrev/blob/main/colrev/packages/add_journal_ranking/README.md"


[[tool.poetry.packages]]
include = "src"

[tool.poetry.dependencies]
python = ">=3.8, <4"

[tool.colrev]
dev_status = "experimental"
documentation = "README.md"
colrev_doc_link = "README.md"

[tool.poetry.plugins.colrev]
prep = "colrev.packages.add_journal_ranking.src.add_journal_ranking:AddJournalRanking"

[build-system]
requires = ["poetry-core>=1.0.0", "cython<3.0"]
build-backend = "poetry.core.masonry.api"
=======
license = "MIT"
authors = [
    { name = "Gerit Wagner", email = "gerit.wagner@uni-bamberg.de" },
    { name = "Alexa Steinheimer"},
    { name = "Robert Ahr"},
    { name = "Thomas Fleischmann"},
    { name = "Anton Liam Frisch"}
]
repository = "https://github.com/CoLRev-Environment/colrev/tree/main/colrev/packages/add_journal_ranking"

[tool.colrev]
dev_status = "experimental"
colrev_doc_link = "README.md"
prep = "colrev.packages.add_journal_ranking.src.add_journal_ranking:AddJournalRanking"
>>>>>>> b203b841
<|MERGE_RESOLUTION|>--- conflicted
+++ resolved
@@ -2,11 +2,15 @@
 name = "colrev.add_journal_ranking"
 description = "CoLRev package for add_journal_ranking"
 version = "0.1.0"
-<<<<<<< HEAD
-authors = ["Gerit Wagner <gerit.wagner@uni-bamberg.de>"]
 license = "MIT"
-documentation = "https://github.com/CoLRev-Environment/colrev/blob/main/colrev/packages/add_journal_ranking/README.md"
-
+authors = [
+    "Gerit Wagner <gerit.wagner@uni-bamberg.de>",
+    "Alexa Steinheimer",
+    "Robert Ahr",
+    "Thomas Fleischmann",
+    "Anton Liam Frisch"
+]
+repository = "https://github.com/CoLRev-Environment/colrev/tree/main/colrev/packages/add_journal_ranking"
 
 [[tool.poetry.packages]]
 include = "src"
@@ -24,20 +28,4 @@
 
 [build-system]
 requires = ["poetry-core>=1.0.0", "cython<3.0"]
-build-backend = "poetry.core.masonry.api"
-=======
-license = "MIT"
-authors = [
-    { name = "Gerit Wagner", email = "gerit.wagner@uni-bamberg.de" },
-    { name = "Alexa Steinheimer"},
-    { name = "Robert Ahr"},
-    { name = "Thomas Fleischmann"},
-    { name = "Anton Liam Frisch"}
-]
-repository = "https://github.com/CoLRev-Environment/colrev/tree/main/colrev/packages/add_journal_ranking"
-
-[tool.colrev]
-dev_status = "experimental"
-colrev_doc_link = "README.md"
-prep = "colrev.packages.add_journal_ranking.src.add_journal_ranking:AddJournalRanking"
->>>>>>> b203b841
+build-backend = "poetry.core.masonry.api"