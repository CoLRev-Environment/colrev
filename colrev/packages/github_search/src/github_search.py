--- conflicted
+++ resolved
@@ -3,12 +3,8 @@
 import json
 from dataclasses import dataclass
 from pathlib import Path
-<<<<<<< HEAD
-
-=======
 import json
 import json
->>>>>>> 0ab58a7d
 import zope.interface
 from dacite import from_dict
 from dataclasses_jsonschema import JsonSchemaMixin
