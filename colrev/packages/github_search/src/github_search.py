from __future__ import annotations

import json
from dataclasses import dataclass
from pathlib import Path

import zope.interface
from dacite import from_dict
from dataclasses_jsonschema import JsonSchemaMixin

import colrev.package_manager.interfaces
import colrev.package_manager.package_manager
import colrev.package_manager.package_settings
import colrev.record.record
from colrev.constants import ENTRYTYPES
from colrev.constants import Fields
from colrev.constants import SearchSourceHeuristicStatus
from colrev.constants import SearchType

"""pip install PyGithub muss davor geschehen?"""
from github import Github
# Authentication is defined via github.Auth
from github import Auth
# using an access token
auth = Auth.Token("access_token")

# First create a Github instance:
# Public Web Github
g = Github(auth=auth)
# Github Enterprise with custom hostname
g = Github(base_url="https://{hostname}/api/v3", auth=auth)
"""
# Then play with your Github objects:
for repo in g.get_user().get_repos():
    print(repo.name)

# To close connections after use
g.close()
"""


@zope.interface.implementer(colrev.package_manager.interfaces.SearchSourceInterface)
@dataclass
class GitHubSearchSource(JsonSchemaMixin):
    """GitHub Search"""

    settings_class = colrev.package_manager.package_settings.DefaultSourceSettings
<<<<<<< HEAD
    endpoint = "colrev.github"
    search_types = [SearchType.API] #Nicht ganz sicher, vllt MD? (Siehe open_library.py)
=======
    endpoint = "colrev.github_search"

    def add_endpoint(
        cls,
        operation: colrev.ops.search.Search,
        params: str,
    ) -> None:
           """Add SearchSource as an endpoint (based on query provided to colrev search --add )"""

        search_source = operation.create_db_source(
            search_source_cls=cls,
            params={},
        )
        operation.add_source_and_search(search_source)
    docs_link = (
        "https://colrev.readthedocs.io/en/latest/dev_docs/packages/package_interfaces.html#colrev.package_manager.interfaces.SearchSourceInterface"
        + "https://docs.github.com/en/rest?apiVersion=2022-11-28"
    )
    '''heuristic_status = SearchSourceHeuristicStatus.experimental'''
    short_name = "GitHubSearch"
>>>>>>> 4f9f9570
    

    def add_endpoint(cls,operation: colrev.ops.search.Search,params: str,) -> None:
        """Add SearchSource as an endpoint (based on query provided to colrev search --add )"""
        search_source = operation.create_db_source(search_source_cls=cls,params={})
        operation.add_source_and_search(search_source)
        

    def search(self,  rerun: bool) -> None:

    def load(self, load_operation: colrev.ops.load.Load) -> dict:


    def prepare(self, record: colrev.record.record.Record, source: colrev.settings.SearchSource
    ) -> colrev.record.record.Record:<|MERGE_RESOLUTION|>--- conflicted
+++ resolved
@@ -45,23 +45,13 @@
     """GitHub Search"""
 
     settings_class = colrev.package_manager.package_settings.DefaultSourceSettings
-<<<<<<< HEAD
     endpoint = "colrev.github"
     search_types = [SearchType.API] #Nicht ganz sicher, vllt MD? (Siehe open_library.py)
-=======
-    endpoint = "colrev.github_search"
+    
 
-    def add_endpoint(
-        cls,
-        operation: colrev.ops.search.Search,
-        params: str,
-    ) -> None:
-           """Add SearchSource as an endpoint (based on query provided to colrev search --add )"""
-
-        search_source = operation.create_db_source(
-            search_source_cls=cls,
-            params={},
-        )
+    def add_endpoint(cls,operation: colrev.ops.search.Search,params: str,) -> None:
+        """Add SearchSource as an endpoint (based on query provided to colrev search --add )"""
+        search_source = operation.create_db_source(search_source_cls=cls,params={})
         operation.add_source_and_search(search_source)
     docs_link = (
         "https://colrev.readthedocs.io/en/latest/dev_docs/packages/package_interfaces.html#colrev.package_manager.interfaces.SearchSourceInterface"
@@ -69,15 +59,7 @@
     )
     '''heuristic_status = SearchSourceHeuristicStatus.experimental'''
     short_name = "GitHubSearch"
->>>>>>> 4f9f9570
     
-
-    def add_endpoint(cls,operation: colrev.ops.search.Search,params: str,) -> None:
-        """Add SearchSource as an endpoint (based on query provided to colrev search --add )"""
-        search_source = operation.create_db_source(search_source_cls=cls,params={})
-        operation.add_source_and_search(search_source)
-        
-
     def search(self,  rerun: bool) -> None:
 
     def load(self, load_operation: colrev.ops.load.Load) -> dict:
