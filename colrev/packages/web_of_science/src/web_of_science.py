#! /usr/bin/env python
"""SearchSource: Web of Science"""
from __future__ import annotations

<<<<<<< HEAD
=======
import logging
>>>>>>> 1ef0cca1
from pathlib import Path

from pydantic import Field

import colrev.package_manager.package_base_classes as base_classes
import colrev.package_manager.package_manager
import colrev.package_manager.package_settings
import colrev.record.record
from colrev.constants import Fields
from colrev.constants import SearchSourceHeuristicStatus
from colrev.constants import SearchType

# pylint: disable=unused-argument
# pylint: disable=duplicate-code


class WebOfScienceSearchSource(base_classes.SearchSourcePackageBaseClass):
    """Web of Science"""

    settings_class = colrev.package_manager.package_settings.DefaultSourceSettings

    endpoint = "colrev.web_of_science"
    source_identifier = (
        "https://www.webofscience.com/wos/woscc/full-record/" + "{{unique-id}}"
    )
    search_types = [SearchType.DB]

    ci_supported: bool = Field(default=False)
    heuristic_status = SearchSourceHeuristicStatus.supported

    db_url = "http://webofscience.com/"

    def __init__(
        self, *, source_operation: colrev.process.operation.Operation, settings: dict
    ) -> None:
        self.search_source = self.settings_class(**settings)
        self.source_operation = source_operation
        self.review_manager = source_operation.review_manager

    @classmethod
    def heuristic(cls, filename: Path, data: str) -> dict:
        """Source heuristic for Web of Science"""

        result = {"confidence": 0.0}

        if data.count("UT WOS:") > 0.4 * data.count("TI "):
            result["confidence"] = 0.7
            return result

        if "Unique-ID = {WOS:" in data:
            result["confidence"] = 0.7
            return result
        if "UT_(Unique_WOS_ID) = {WOS:" in data:
            result["confidence"] = 0.7
            return result
        if "@article{ WOS:" in data or "@article{WOS:" in data:
            if data.count("{WOS:") > data.count("\n@"):
                result["confidence"] = 1.0
            elif data.count("{ WOS:") > data.count("\n@"):
                result["confidence"] = 1.0
            else:
                result["confidence"] = 0.7

            return result

        return result

    @classmethod
    def add_endpoint(
        cls,
        operation: colrev.ops.search.Search,
        params: str,
    ) -> colrev.settings.SearchSource:
        """Add SearchSource as an endpoint (based on query provided to colrev search --add )"""

        search_source = operation.create_db_source(
            search_source_cls=cls,
            params={},
        )
        operation.add_source_and_search(search_source)
        return search_source

    def search(self, rerun: bool) -> None:
        """Run a search of WebOfScience"""

        if self.search_source.search_type == SearchType.DB:
            self.source_operation.run_db_search(  # type: ignore
                search_source_cls=self.__class__,
                source=self.search_source,
            )
            return

        raise NotImplementedError

    def prep_link_md(
        self,
        prep_operation: colrev.ops.prep.Prep,
        record: colrev.record.record.Record,
        save_feed: bool = True,
        timeout: int = 10,
    ) -> colrev.record.record.Record:
        """Not implemented"""
        return record

    @classmethod
    def _load_bib(cls, *, filename: Path, logger: logging.Logger) -> dict:
        def field_mapper(record_dict: dict) -> None:
            for key in list(record_dict.keys()):
                if key not in ["ID", "ENTRYTYPE"]:
                    record_dict[key.lower()] = record_dict.pop(key)
            record_dict.pop("book-group-author", None)
            record_dict.pop("organization", None)
            record_dict.pop("researcherid-numbers", None)
            if "eissn" in record_dict:
                if Fields.ISSN not in record_dict:
                    record_dict[Fields.ISSN] = record_dict.pop("eissn", "")
                else:
                    record_dict[Fields.ISSN] += ";" + record_dict.pop("eissn", "")
            if "note" in record_dict:
                record_dict[f"{cls.endpoint}.note"] = record_dict.pop("note")
            if "earlyaccessdate" in record_dict:
                record_dict[f"{cls.endpoint}.earlyaccessdate"] = record_dict.pop(
                    "earlyaccessdate"
                )
            if "article-number" in record_dict:
                record_dict[f"{cls.endpoint}.article-number"] = record_dict.pop(
                    "article-number"
                )
            if "orcid-numbers" in record_dict:
                record_dict[f"{cls.endpoint}.orcid-numbers"] = record_dict.pop(
                    "orcid-numbers"
                )
            if "unique-id" in record_dict:
                record_dict[f"{cls.endpoint}.unique-id"] = record_dict.pop("unique-id")
            if "book-author" in record_dict:
                record_dict[f"{cls.endpoint}.book-author"] = record_dict.pop(
                    "book-author"
                )

        records = colrev.loader.load_utils.load(
            filename=filename,
            logger=logger,
            unique_id_field="ID",
            field_mapper=field_mapper,
        )
        return records

    @classmethod
    def load(cls, *, filename: Path, logger: logging.Logger) -> dict:
        """Load the records from the SearchSource file"""

        if filename.suffix == ".bib":
            return cls._load_bib(filename=filename, logger=logger)

        raise NotImplementedError

    def prepare(
        self,
        record: colrev.record.record_prep.PrepRecord,
        source: colrev.settings.SearchSource,
    ) -> colrev.record.record.Record:
        """Source-specific preparation for Web of Science"""

        # pylint: disable=colrev-missed-constant-usage
        record.format_if_mostly_upper(Fields.TITLE, case="sentence")
        record.format_if_mostly_upper(Fields.JOURNAL, case="title")
        record.format_if_mostly_upper(Fields.BOOKTITLE, case="title")
        record.format_if_mostly_upper(Fields.AUTHOR, case="title")

        record.remove_field(key="colrev.web_of_science.researcherid-numbers")
        record.remove_field(key="colrev.web_of_science.orcid-numbers")
        record.remove_field(key="colrev.web_of_science.book-group-author")
        record.remove_field(key="colrev.web_of_science.note")
        record.remove_field(key="colrev.web_of_science.organization")
        record.remove_field(key="colrev.web_of_science.eissn")
        record.remove_field(key="colrev.web_of_science.earlyaccessdate")

        record.remove_field(key="colrev.web_of_science.meeting")
        record.remove_field(key="colrev.web_of_science.article-number")

        if record.data[Fields.AUTHOR] == "[Anonymous]":
            del record.data[Fields.AUTHOR]
            record.add_field_provenance(
                key=Fields.AUTHOR, source="web_of_scienc.prep", note="IGNORE:missing"
            )

        return record<|MERGE_RESOLUTION|>--- conflicted
+++ resolved
@@ -2,10 +2,7 @@
 """SearchSource: Web of Science"""
 from __future__ import annotations
 
-<<<<<<< HEAD
-=======
 import logging
->>>>>>> 1ef0cca1
 from pathlib import Path
 
 from pydantic import Field
