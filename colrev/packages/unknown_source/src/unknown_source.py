#! /usr/bin/env python
"""SearchSource: Unknown source (default for all other sources)"""
from __future__ import annotations

import re
import shutil
from dataclasses import dataclass
from enum import Enum
from pathlib import Path

import dacite
import pandas as pd
import zope.interface
from dacite import from_dict
from dataclasses_jsonschema import JsonSchemaMixin
from rapidfuzz import fuzz

import colrev.env.language_service
import colrev.exceptions as colrev_exceptions
import colrev.loader.load_utils
import colrev.package_manager.interfaces
import colrev.package_manager.package_manager
import colrev.package_manager.package_settings
import colrev.record.record
import colrev.record.record_prep
from colrev.constants import Colors
from colrev.constants import ENTRYTYPES
from colrev.constants import Fields
from colrev.constants import FieldSet
from colrev.constants import FieldValues
from colrev.constants import SearchSourceHeuristicStatus
from colrev.constants import SearchType

# pylint: disable=unused-argument
# pylint: disable=duplicate-code


@zope.interface.implementer(colrev.package_manager.interfaces.SearchSourceInterface)
@dataclass
class UnknownSearchSource(JsonSchemaMixin):
    """Unknown SearchSource"""

    settings_class = colrev.package_manager.package_settings.DefaultSourceSettings
    endpoint = "colrev.unknown_source"

    source_identifier = "colrev.unknown_source"
    search_types = [
        SearchType.DB,
        SearchType.OTHER,
        SearchType.BACKWARD_SEARCH,
        SearchType.FORWARD_SEARCH,
        SearchType.TOC,
    ]

    ci_supported: bool = False
    heuristic_status = SearchSourceHeuristicStatus.na
    short_name = "Unknown Source"
    docs_link = (
        "https://github.com/CoLRev-Environment/colrev/blob/main/"
        + "colrev/packages/search_sources/unknown_source.md"
    )
    db_url = ""

    HTML_CLEANER = re.compile("<.*?>")
    _padding = 40

    def __init__(
        self, *, source_operation: colrev.process.operation.Operation, settings: dict
    ) -> None:
        converters = {Path: Path, Enum: Enum}
        self.search_source = from_dict(
            data_class=self.settings_class,
            data=settings,
            config=dacite.Config(type_hooks=converters, cast=[Enum]),  # type: ignore
        )
        self.review_manager = source_operation.review_manager
        self.language_service = colrev.env.language_service.LanguageService()
        self.operation = source_operation

    @classmethod
    def heuristic(cls, filename: Path, data: str) -> dict:
        """Source heuristic for unknown sources"""

        result = {"confidence": 0.1}

        return result

    @classmethod
    def add_endpoint(
        cls,
        operation: colrev.ops.search.Search,
        params: str,
<<<<<<< HEAD
    ) -> None:
        """Add SearchSource as an endpoint (based on query provided to colrev search --add )"""

        search_source = operation.create_db_source(
            search_source_cls=cls,
            params={},
        )
        operation.add_source_and_search(search_source)
=======
    ) -> colrev.settings.SearchSource:
        """Add SearchSource as an endpoint (based on query provided to colrev search --add )"""

        params_dict = {}
        if params:
            for item in params.split(";"):
                key, value = item.split("=")
                params_dict[key] = value
        search_source = operation.create_db_source(
            search_source_cls=cls,
            params=params_dict,
        )
        operation.add_source_and_search(search_source)
        return search_source
>>>>>>> fd698b1b

    def search(self, rerun: bool) -> None:
        """Run a search of Crossref"""

        if self.search_source.search_type == SearchType.DB:
            self.operation.run_db_search(  # type: ignore
                search_source_cls=self.__class__, source=self.search_source
            )

    def prep_link_md(
        self,
        prep_operation: colrev.ops.prep.Prep,
        record: colrev.record.record.Record,
        save_feed: bool = True,
        timeout: int = 10,
    ) -> colrev.record.record.Record:
        """Not implemented"""
        return record

    def _rename_erroneous_extensions(self) -> None:
        if self.search_source.filename.suffix in [".xls", ".xlsx"]:
            return
        data = self.search_source.filename.read_text(encoding="utf-8")
        # # Correct the file extension if necessary
        if re.findall(
            r"^%0", data, re.MULTILINE
        ) and self.search_source.filename.suffix not in [".enl"]:
            new_filename = self.search_source.filename.with_suffix(".enl")
            self.review_manager.logger.info(
                f"{Colors.GREEN}Rename to {new_filename} "
                f"(because the format is .enl){Colors.END}"
            )
            shutil.move(str(self.search_source.filename), str(new_filename))
            self.review_manager.dataset.add_changes(
                self.search_source.filename, remove=True
            )
            self.search_source.filename = new_filename
            self.review_manager.dataset.add_changes(new_filename)
            self.review_manager.dataset.create_commit(
                msg=f"Rename {self.search_source.filename}"
            )
            return

        if re.findall(
            r"^TI ", data, re.MULTILINE
        ) and self.search_source.filename.suffix not in [".ris"]:
            new_filename = self.search_source.filename.with_suffix(".ris")
            self.review_manager.logger.info(
                f"{Colors.GREEN}Rename to {new_filename} "
                f"(because the format is .ris){Colors.END}"
            )
            shutil.move(str(self.search_source.filename), str(new_filename))
            self.review_manager.dataset.add_changes(
                self.search_source.filename, remove=True
            )
            self.search_source.filename = new_filename
            self.review_manager.dataset.add_changes(new_filename)
            self.review_manager.dataset.create_commit(
                msg=f"Rename {self.search_source.filename}"
            )

    def _load_ris(self, *, load_operation: colrev.ops.load.Load) -> dict:
        def entrytype_setter(record_dict: dict) -> None:
            # Based on https://github.com/aurimasv/translators/wiki/RIS-Tag-Map
            reference_types = {
                "JOUR": ENTRYTYPES.ARTICLE,
                "JFULL": ENTRYTYPES.ARTICLE,
                "ABST": ENTRYTYPES.ARTICLE,
                "INPR": ENTRYTYPES.ARTICLE,  # inpress
                "CONF": ENTRYTYPES.INPROCEEDINGS,
                "CPAPER": ENTRYTYPES.INPROCEEDINGS,
                "THES": ENTRYTYPES.PHDTHESIS,
                "REPT": ENTRYTYPES.TECHREPORT,
                "RPRT": ENTRYTYPES.TECHREPORT,
                "CHAP": ENTRYTYPES.INBOOK,
                "BOOK": ENTRYTYPES.BOOK,
                "NEWS": ENTRYTYPES.MISC,
                "BLOG": ENTRYTYPES.MISC,
            }
            if record_dict["TY"] in reference_types:
                record_dict[Fields.ENTRYTYPE] = reference_types[record_dict["TY"]]
            else:
                record_dict[Fields.ENTRYTYPE] = ENTRYTYPES.MISC

        def field_mapper(record_dict: dict) -> None:
            # Based on https://github.com/aurimasv/translators/wiki/RIS-Tag-Map
            key_maps = {
                ENTRYTYPES.ARTICLE: {
                    "PY": Fields.YEAR,
                    "AU": Fields.AUTHOR,
                    "TI": Fields.TITLE,
                    "T2": Fields.JOURNAL,
                    "AB": Fields.ABSTRACT,
                    "VL": Fields.VOLUME,
                    "IS": Fields.NUMBER,
                    "DO": Fields.DOI,
                    "PB": Fields.PUBLISHER,
                    "UR": Fields.URL,
                    "fulltext": Fields.FULLTEXT,
                    "PMID": Fields.PUBMED_ID,
                    "KW": Fields.KEYWORDS,
                    "SP": Fields.PAGES,
                },
                ENTRYTYPES.INPROCEEDINGS: {
                    "PY": Fields.YEAR,
                    "AU": Fields.AUTHOR,
                    "TI": Fields.TITLE,
                    # "secondary_title": Fields.BOOKTITLE,
                    "DO": Fields.DOI,
                    "UR": Fields.URL,
                    # "fulltext": Fields.FULLTEXT,
                    "PMID": Fields.PUBMED_ID,
                    "KW": Fields.KEYWORDS,
                    "SP": Fields.PAGES,
                },
                ENTRYTYPES.INBOOK: {
                    "PY": Fields.YEAR,
                    "AU": Fields.AUTHOR,
                    # "primary_title": Fields.CHAPTER,
                    # "secondary_title": Fields.TITLE,
                    "DO": Fields.DOI,
                    "PB": Fields.PUBLISHER,
                    # "edition": Fields.EDITION,
                    "UR": Fields.URL,
                    # "fulltext": Fields.FULLTEXT,
                    "KW": Fields.KEYWORDS,
                    "SP": Fields.PAGES,
                },
                ENTRYTYPES.BOOK: {
                    "PY": Fields.YEAR,
                    "AU": Fields.AUTHOR,
                    # "primary_title": Fields.CHAPTER,
                    # "secondary_title": Fields.TITLE,
                    "DO": Fields.DOI,
                    "PB": Fields.PUBLISHER,
                    # "edition": Fields.EDITION,
                    "UR": Fields.URL,
                    # "fulltext": Fields.FULLTEXT,
                    "KW": Fields.KEYWORDS,
                    "SP": Fields.PAGES,
                },
                ENTRYTYPES.PHDTHESIS: {
                    "PY": Fields.YEAR,
                    "AU": Fields.AUTHOR,
                    "TI": Fields.TITLE,
                    "UR": Fields.URL,
                },
                ENTRYTYPES.TECHREPORT: {
                    "PY": Fields.YEAR,
                    "AU": Fields.AUTHOR,
                    "TI": Fields.TITLE,
                    "UR": Fields.URL,
                    # "fulltext": Fields.FULLTEXT,
                    "KW": Fields.KEYWORDS,
                    "PB": Fields.PUBLISHER,
                    "SP": Fields.PAGES,
                },
                ENTRYTYPES.MISC: {
                    "PY": Fields.YEAR,
                    "AU": Fields.AUTHOR,
                    "TI": Fields.TITLE,
                    "UR": Fields.URL,
                    # "fulltext": Fields.FULLTEXT,
                    "KW": Fields.KEYWORDS,
                    "PB": Fields.PUBLISHER,
                    "SP": Fields.PAGES,
                },
            }

            key_map = key_maps[record_dict[Fields.ENTRYTYPE]]
            for ris_key in list(record_dict.keys()):
                if ris_key in key_map:
                    standard_key = key_map[ris_key]
                    record_dict[standard_key] = record_dict.pop(ris_key)

            if "SP" in record_dict and "EP" in record_dict:
                record_dict[Fields.PAGES] = (
                    f"{record_dict.pop('SP')}--{record_dict.pop('EP')}"
                )

            if Fields.AUTHOR in record_dict and isinstance(
                record_dict[Fields.AUTHOR], list
            ):
                record_dict[Fields.AUTHOR] = " and ".join(record_dict[Fields.AUTHOR])
            if Fields.EDITOR in record_dict and isinstance(
                record_dict[Fields.EDITOR], list
            ):
                record_dict[Fields.EDITOR] = " and ".join(record_dict[Fields.EDITOR])
            if Fields.KEYWORDS in record_dict and isinstance(
                record_dict[Fields.KEYWORDS], list
            ):
                record_dict[Fields.KEYWORDS] = ", ".join(record_dict[Fields.KEYWORDS])

            record_dict.pop("TY", None)
            record_dict.pop("Y2", None)
            record_dict.pop("DB", None)
            record_dict.pop("C1", None)
            record_dict.pop("T3", None)
            record_dict.pop("AD", None)
            record_dict.pop("CY", None)
            record_dict.pop("M3", None)
            record_dict.pop("EP", None)
            record_dict.pop("ER", None)

            for key, value in record_dict.items():
                record_dict[key] = str(value)

        load_operation.ensure_append_only(self.search_source.filename)
        records = colrev.loader.load_utils.load(
            filename=self.search_source.filename,
            unique_id_field="INCREMENTAL",
            entrytype_setter=entrytype_setter,
            field_mapper=field_mapper,
            logger=self.review_manager.logger,
        )
        return records

    def _load_bib(self, *, load_operation: colrev.ops.load.Load) -> dict:
        records = colrev.loader.load_utils.load(
            filename=self.search_source.filename,
            logger=self.review_manager.logger,
            unique_id_field="ID",
        )
        return records

    # pylint: disable=colrev-missed-constant-usage
    def _table_drop_fields(self, *, records_dict: dict) -> None:
        for r_dict in records_dict.values():
            for key in list(r_dict.keys()):
                if r_dict[key] in [f"no {key}", "", "nan"]:
                    del r_dict[key]
            if (
                r_dict.get("number_of_cited_references", "NA")
                == "no Number-of-Cited-References"
            ):
                del r_dict["number_of_cited_references"]
            if "no file" in r_dict.get("file_name", "NA"):
                del r_dict["file_name"]

            if r_dict.get("cited_by", "NA") in [
                "no Times-Cited",
            ]:
                del r_dict["cited_by"]

            if "author_count" in r_dict:
                del r_dict["author_count"]
            if "citation_key" in r_dict:
                del r_dict["citation_key"]

    def _load_table(self, *, load_operation: colrev.ops.load.Load) -> dict:
        def entrytype_setter(record_dict: dict) -> None:
            if "type" in record_dict:
                record_dict[Fields.ENTRYTYPE] = record_dict.pop("type")

            if Fields.ENTRYTYPE not in record_dict:
                if record_dict.get(Fields.JOURNAL, "") != "":
                    record_dict[Fields.ENTRYTYPE] = ENTRYTYPES.ARTICLE
                elif record_dict.get(Fields.BOOKTITLE, "") != "":
                    record_dict[Fields.ENTRYTYPE] = ENTRYTYPES.INPROCEEDINGS
                else:
                    record_dict[Fields.ENTRYTYPE] = ENTRYTYPES.MISC

            if record_dict[Fields.ENTRYTYPE] == ENTRYTYPES.INPROCEEDINGS:
                if (
                    Fields.JOURNAL in record_dict
                    and Fields.BOOKTITLE not in record_dict
                ):
                    record_dict[Fields.BOOKTITLE] = record_dict.pop(Fields.JOURNAL)
            elif record_dict[Fields.ENTRYTYPE] == ENTRYTYPES.ARTICLE:
                if (
                    Fields.BOOKTITLE in record_dict
                    and Fields.JOURNAL not in record_dict
                ):
                    record_dict[Fields.JOURNAL] = record_dict.pop(Fields.BOOKTITLE)

        def field_mapper(record_dict: dict) -> None:
            record_dict[Fields.TITLE] = record_dict.pop("Title", "")
            record_dict[Fields.AUTHOR] = record_dict.pop("Authors", "")
            record_dict[Fields.ABSTRACT] = record_dict.pop("Abstract", "")
            record_dict[Fields.JOURNAL] = record_dict.pop("Publication", "")
            record_dict[Fields.DOI] = record_dict.pop("DOI", "")

            record_dict.pop("Category", None)
            record_dict.pop("Affiliations", None)

            if "issue" in record_dict and Fields.NUMBER not in record_dict:
                record_dict[Fields.NUMBER] = record_dict.pop("issue")
                if record_dict[Fields.NUMBER] == "no issue":
                    del record_dict[Fields.NUMBER]

            if "authors" in record_dict and Fields.AUTHOR not in record_dict:
                record_dict[Fields.AUTHOR] = record_dict.pop("authors")

            if "publication_year" in record_dict and Fields.YEAR not in record_dict:
                record_dict[Fields.YEAR] = record_dict.pop("publication_year")

            # Note: this is a simple heuristic:
            if (
                "journal/book" in record_dict
                and Fields.JOURNAL not in record_dict
                and Fields.DOI in record_dict
            ):
                record_dict[Fields.JOURNAL] = record_dict.pop("journal/book")

            if "author" in record_dict and ";" in record_dict["author"]:
                record_dict["author"] = record_dict["author"].replace("; ", " and ")

            self._table_drop_fields(records_dict=records)

            for key in list(record_dict.keys()):
                value = record_dict[key]
                record_dict[key] = str(value)
                if value == "" or pd.isna(value):
                    del record_dict[key]

        load_operation.ensure_append_only(self.search_source.filename)

        records = colrev.loader.load_utils.load(
            filename=self.search_source.filename,
            unique_id_field="ID",
            entrytype_setter=entrytype_setter,
            field_mapper=field_mapper,
            logger=self.review_manager.logger,
        )

        return records

    def _load_md(self, *, load_operation: colrev.ops.load.Load) -> dict:
        load_operation.ensure_append_only(self.search_source.filename)

        records = colrev.loader.load_utils.load(
            filename=self.search_source.filename,
            logger=load_operation.review_manager.logger,
        )
        return records

    def _load_enl(self, *, load_operation: colrev.ops.load.Load) -> dict:
        def entrytype_setter(record_dict: dict) -> None:
            if "0" not in record_dict:
                keys_to_check = ["V", "N"]
                if any(k in record_dict for k in keys_to_check):
                    record_dict[Fields.ENTRYTYPE] = ENTRYTYPES.ARTICLE
                else:
                    record_dict[Fields.ENTRYTYPE] = ENTRYTYPES.INPROCEEDINGS
            else:
                if record_dict["0"] == "Journal Article":
                    record_dict[Fields.ENTRYTYPE] = ENTRYTYPES.ARTICLE
                elif record_dict["0"] == "Inproceedings":
                    record_dict[Fields.ENTRYTYPE] = ENTRYTYPES.INPROCEEDINGS
                else:
                    record_dict[Fields.ENTRYTYPE] = ENTRYTYPES.MISC

        def field_mapper(record_dict: dict) -> None:

            key_maps = {
                ENTRYTYPES.ARTICLE: {
                    "T": Fields.TITLE,
                    "A": Fields.AUTHOR,
                    "D": Fields.YEAR,
                    "B": Fields.JOURNAL,
                    "V": Fields.VOLUME,
                    "N": Fields.NUMBER,
                    "P": Fields.PAGES,
                    "X": Fields.ABSTRACT,
                    "U": Fields.URL,
                    "8": "date",
                    "0": "type",
                },
                ENTRYTYPES.INPROCEEDINGS: {
                    "T": Fields.TITLE,
                    "A": Fields.AUTHOR,
                    "D": Fields.YEAR,
                    "B": Fields.JOURNAL,
                    "V": Fields.VOLUME,
                    "N": Fields.NUMBER,
                    "P": Fields.PAGES,
                    "X": Fields.ABSTRACT,
                    "U": Fields.URL,
                    "8": "date",
                    "0": "type",
                },
            }

            key_map = key_maps[record_dict[Fields.ENTRYTYPE]]
            for ris_key in list(record_dict.keys()):
                if ris_key in key_map:
                    standard_key = key_map[ris_key]
                    record_dict[standard_key] = record_dict.pop(ris_key)

            if Fields.AUTHOR in record_dict and isinstance(
                record_dict[Fields.AUTHOR], list
            ):
                record_dict[Fields.AUTHOR] = " and ".join(record_dict[Fields.AUTHOR])
            if Fields.EDITOR in record_dict and isinstance(
                record_dict[Fields.EDITOR], list
            ):
                record_dict[Fields.EDITOR] = " and ".join(record_dict[Fields.EDITOR])
            if Fields.KEYWORDS in record_dict and isinstance(
                record_dict[Fields.KEYWORDS], list
            ):
                record_dict[Fields.KEYWORDS] = ", ".join(record_dict[Fields.KEYWORDS])

            record_dict.pop("type", None)

            for key, value in record_dict.items():
                record_dict[key] = str(value)

        records = colrev.loader.load_utils.load(
            filename=self.search_source.filename,
            unique_id_field="INCREMENTAL",
            entrytype_setter=entrytype_setter,
            field_mapper=field_mapper,
            logger=self.review_manager.logger,
        )

        return records

    def load(self, load_operation: colrev.ops.load.Load) -> dict:
        """Load the records from the SearchSource file"""

        if not self.search_source.filename.is_file():
            return {}

        self._rename_erroneous_extensions()

        __load_methods = {
            ".ris": self._load_ris,
            ".bib": self._load_bib,
            ".csv": self._load_table,
            ".xls": self._load_table,
            ".xlsx": self._load_table,
            ".md": self._load_md,
            ".enl": self._load_enl,
        }

        if self.search_source.filename.suffix not in __load_methods:
            raise NotImplementedError

        records = __load_methods[self.search_source.filename.suffix](
            load_operation=load_operation
        )
        for record_id in records:
            records[record_id] = {
                k: v
                for k, v in records[record_id].items()
                if k not in FieldSet.PROVENANCE_KEYS + [Fields.SCREENING_CRITERIA]
            }
        for record in records.values():
            for key in list(record.keys()):
                if key not in FieldSet.STANDARDIZED_FIELD_KEYS:
                    record[f"colrev.unknonwn_source.{key}"] = record.pop(key)

        return records

    def _heuristically_fix_entrytypes(
        self, *, record: colrev.record.record_prep.PrepRecord
    ) -> None:
        """Prepare the record by heuristically correcting erroneous ENTRYTYPEs"""

        # Journal articles should not have booktitles/series set.
        if record.data[Fields.ENTRYTYPE] == "article":
            if Fields.BOOKTITLE in record.data and Fields.JOURNAL not in record.data:
                record.update_field(
                    key=Fields.JOURNAL,
                    value=record.data[Fields.BOOKTITLE],
                    source="unkown_source_prep",
                )
                record.remove_field(key=Fields.BOOKTITLE)
            if Fields.SERIES in record.data and Fields.JOURNAL not in record.data:
                record.update_field(
                    key=Fields.JOURNAL,
                    value=record.data[Fields.SERIES],
                    source="unkown_source_prep",
                )
                record.remove_field(key=Fields.SERIES)

        if self.search_source.filename.suffix == ".md":
            if (
                record.data[Fields.ENTRYTYPE] == "misc"
                and Fields.PUBLISHER in record.data
            ):
                record.update_field(
                    key=Fields.ENTRYTYPE, value="book", source="unkown_source_prep"
                )
            if record.data.get(Fields.YEAR, Fields.YEAR) == record.data.get(
                "date", "date"
            ):
                record.remove_field(key="date")
            if (
                "inbook" == record.data[Fields.ENTRYTYPE]
                and Fields.CHAPTER not in record.data
                and Fields.TITLE in record.data
            ):
                record.rename_field(key=Fields.TITLE, new_key=Fields.CHAPTER)

        if (
            "dissertation" in record.data.get(Fields.FULLTEXT, "NA").lower()
            and record.data[Fields.ENTRYTYPE] != "phdthesis"
        ):
            prior_e_type = record.data[Fields.ENTRYTYPE]
            record.update_field(
                key=Fields.ENTRYTYPE, value="phdthesis", source="unkown_source_prep"
            )
            self.review_manager.report_logger.info(
                f" {record.data[Fields.ID]}".ljust(self._padding, " ")
                + f"Set from {prior_e_type} to phdthesis "
                '("dissertation" in fulltext link)'
            )

        if (
            "thesis" in record.data.get(Fields.FULLTEXT, "NA").lower()
            and record.data[Fields.ENTRYTYPE] != "phdthesis"
        ):
            prior_e_type = record.data[Fields.ENTRYTYPE]
            record.update_field(
                key=Fields.ENTRYTYPE, value="phdthesis", source="unkown_source_prep"
            )
            self.review_manager.report_logger.info(
                f" {record.data[Fields.ID]}".ljust(self._padding, " ")
                + f"Set from {prior_e_type} to phdthesis "
                '("thesis" in fulltext link)'
            )

        if (
            "this thesis" in record.data.get(Fields.ABSTRACT, "NA").lower()
            and record.data[Fields.ENTRYTYPE] != "phdthesis"
        ):
            prior_e_type = record.data[Fields.ENTRYTYPE]
            record.update_field(
                key=Fields.ENTRYTYPE, value="phdthesis", source="unkown_source_prep"
            )
            self.review_manager.report_logger.info(
                f" {record.data[Fields.ID]}".ljust(self._padding, " ")
                + f"Set from {prior_e_type} to phdthesis "
                '("thesis" in abstract)'
            )

    def _format_inproceedings(
        self, *, record: colrev.record.record_prep.PrepRecord
    ) -> None:
        if (
            record.data.get(Fields.BOOKTITLE, FieldValues.UNKNOWN)
            == FieldValues.UNKNOWN
        ):
            return

        if (
            FieldValues.UNKNOWN != record.data[Fields.BOOKTITLE]
            and "inbook" != record.data[Fields.ENTRYTYPE]
        ):
            # pylint: disable=colrev-missed-constant-usage
            record.format_if_mostly_upper(Fields.BOOKTITLE, case="title")

            stripped_btitle = re.sub(r"\d{4}", "", record.data[Fields.BOOKTITLE])
            stripped_btitle = re.sub(r"\d{1,2}th", "", stripped_btitle)
            stripped_btitle = re.sub(r"\d{1,2}nd", "", stripped_btitle)
            stripped_btitle = re.sub(r"\d{1,2}rd", "", stripped_btitle)
            stripped_btitle = re.sub(r"\d{1,2}st", "", stripped_btitle)
            stripped_btitle = re.sub(r"\([A-Z]{3,6}\)", "", stripped_btitle)
            stripped_btitle = stripped_btitle.replace("Proceedings of the", "").replace(
                "Proceedings", ""
            )
            stripped_btitle = stripped_btitle.lstrip().rstrip()
            record.update_field(
                key=Fields.BOOKTITLE,
                value=stripped_btitle,
                source="unkown_source_prep",
                keep_source_if_equal=True,
            )

    def _format_article(self, record: colrev.record.record_prep.PrepRecord) -> None:
        if (
            record.data.get(Fields.JOURNAL, FieldValues.UNKNOWN) != FieldValues.UNKNOWN
            and len(record.data[Fields.JOURNAL]) > 10
            and FieldValues.UNKNOWN != record.data[Fields.JOURNAL]
        ):
            # pylint: disable=colrev-missed-constant-usage
            record.format_if_mostly_upper(Fields.JOURNAL, case="title")

        if record.data.get(Fields.VOLUME, FieldValues.UNKNOWN) != FieldValues.UNKNOWN:
            record.update_field(
                key=Fields.VOLUME,
                value=record.data[Fields.VOLUME].replace("Volume ", ""),
                source="unkown_source_prep",
                keep_source_if_equal=True,
            )

    def _format_fields(self, *, record: colrev.record.record_prep.PrepRecord) -> None:
        """Format fields"""

        if record.data.get(Fields.ENTRYTYPE, "") == "inproceedings":
            self._format_inproceedings(record=record)
        elif record.data.get(Fields.ENTRYTYPE, "") == "article":
            self._format_article(record=record)

        if record.data.get(Fields.AUTHOR, FieldValues.UNKNOWN) != FieldValues.UNKNOWN:
            # fix name format
            if (1 == len(record.data[Fields.AUTHOR].split(" ")[0])) or (
                ", " not in record.data[Fields.AUTHOR]
            ):
                record.update_field(
                    key=Fields.AUTHOR,
                    value=colrev.record.record_prep.PrepRecord.format_author_field(
                        record.data[Fields.AUTHOR]
                    ),
                    source="unkown_source_prep",
                    keep_source_if_equal=True,
                )
            # Replace nicknames in parentheses
            record.data[Fields.AUTHOR] = re.sub(
                r"\([^)]*\)", "", record.data[Fields.AUTHOR]
            )
            record.data[Fields.AUTHOR] = (
                record.data[Fields.AUTHOR].replace("  ", " ").rstrip()
            )

        if record.data.get(Fields.TITLE, FieldValues.UNKNOWN) != FieldValues.UNKNOWN:
            record.format_if_mostly_upper(Fields.TITLE)

        if Fields.PAGES in record.data:
            record.unify_pages_field()
            if (
                not re.match(r"^\d*$", record.data[Fields.PAGES])
                and not re.match(r"^\d*--\d*$", record.data[Fields.PAGES])
                and not re.match(r"^[xivXIV]*--[xivXIV]*$", record.data[Fields.PAGES])
            ):
                self.review_manager.report_logger.info(
                    f" {record.data[Fields.ID]}:".ljust(self._padding, " ")
                    + f"Unusual pages: {record.data[Fields.PAGES]}"
                )

        if (
            Fields.URL in record.data
            and Fields.FULLTEXT in record.data
            and record.data[Fields.URL] == record.data[Fields.FULLTEXT]
        ):
            record.remove_field(key=Fields.FULLTEXT)

        if Fields.LANGUAGE in record.data:
            try:
                self.language_service.unify_to_iso_639_3_language_codes(record=record)
                record.update_field(
                    key=Fields.LANGUAGE,
                    value=record.data[Fields.LANGUAGE],
                    source="unkown_source_prep",
                    keep_source_if_equal=True,
                )
            except colrev_exceptions.InvalidLanguageCodeException:
                del record.data[Fields.LANGUAGE]

    def _remove_redundant_fields(
        self, *, record: colrev.record.record_prep.PrepRecord
    ) -> None:
        if (
            record.data[Fields.ENTRYTYPE] == "article"
            and Fields.JOURNAL in record.data
            and Fields.BOOKTITLE in record.data
        ):
            similarity_journal_booktitle = fuzz.partial_ratio(
                record.data[Fields.JOURNAL].lower(),
                record.data[Fields.BOOKTITLE].lower(),
            )
            if similarity_journal_booktitle / 100 > 0.9:
                record.remove_field(key=Fields.BOOKTITLE)

        if record.data.get(Fields.PUBLISHER, "") in ["researchgate.net"]:
            record.remove_field(key=Fields.PUBLISHER)

        if (
            record.data[Fields.ENTRYTYPE] == "inproceedings"
            and Fields.JOURNAL in record.data
            and Fields.BOOKTITLE in record.data
        ):
            similarity_journal_booktitle = fuzz.partial_ratio(
                record.data[Fields.JOURNAL].lower(),
                record.data[Fields.BOOKTITLE].lower(),
            )
            if similarity_journal_booktitle / 100 > 0.9:
                record.remove_field(key=Fields.JOURNAL)

    def _impute_missing_fields(
        self, *, record: colrev.record.record_prep.PrepRecord
    ) -> None:
        if "date" in record.data and Fields.YEAR not in record.data:
            year = re.search(r"\d{4}", record.data["date"])
            if year:
                record.update_field(
                    key=Fields.YEAR,
                    value=year.group(0),
                    source="unkown_source_prep",
                    keep_source_if_equal=True,
                )

    def _unify_special_characters(
        self, *, record: colrev.record.record_prep.PrepRecord
    ) -> None:
        # Remove html entities
        for field in list(record.data.keys()):
            if field in [Fields.TITLE, Fields.AUTHOR, Fields.JOURNAL, Fields.BOOKTITLE]:
                record.data[field] = re.sub(r"\s+", " ", record.data[field])
                record.data[field] = re.sub(self.HTML_CLEANER, "", record.data[field])

    def prepare(
        self,
        record: colrev.record.record_prep.PrepRecord,
        source: colrev.settings.SearchSource,
    ) -> colrev.record.record.Record:
        """Source-specific preparation for unknown sources"""

        if not record.has_quality_defects() or record.masterdata_is_curated():
            return record

        # we may assign fields heuristically (e.g., to colrev.pubmed.pubmedid)

        self._heuristically_fix_entrytypes(
            record=record,
        )

        self._impute_missing_fields(record=record)

        self._format_fields(record=record)

        self._remove_redundant_fields(record=record)

        self._unify_special_characters(record=record)

        return record<|MERGE_RESOLUTION|>--- conflicted
+++ resolved
@@ -90,16 +90,6 @@
         cls,
         operation: colrev.ops.search.Search,
         params: str,
-<<<<<<< HEAD
-    ) -> None:
-        """Add SearchSource as an endpoint (based on query provided to colrev search --add )"""
-
-        search_source = operation.create_db_source(
-            search_source_cls=cls,
-            params={},
-        )
-        operation.add_source_and_search(search_source)
-=======
     ) -> colrev.settings.SearchSource:
         """Add SearchSource as an endpoint (based on query provided to colrev search --add )"""
 
@@ -114,7 +104,6 @@
         )
         operation.add_source_and_search(search_source)
         return search_source
->>>>>>> fd698b1b
 
     def search(self, rerun: bool) -> None:
         """Run a search of Crossref"""
