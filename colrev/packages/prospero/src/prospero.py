#!/usr/bin/env python
from __future__ import annotations
import typing
from pathlib import Path
import bibtexparser
import colrev.exceptions as colrev_exceptions
import colrev.ops.search_api_feed
from selenium import webdriver
from selenium.webdriver.chrome.options import Options
from selenium.webdriver.common.keys import Keys
from selenium.webdriver.support.ui import WebDriverWait
from selenium.webdriver.support import expected_conditions as EC
from selenium.webdriver.common.by import By
from selenium.common.exceptions import TimeoutException, NoSuchElementException, StaleElementReferenceException
import time
import logging
from colrev.packages.prospero.src.extract_from_each_article import get_record_info
#from bibtexparser.bibdatabase import BibDatabase
#from bibtexparser.bwriter import BibTexWriter
import zope.interface
import colrev.ops.load
import colrev.package_manager.interfaces
import colrev.package_manager.package_settings
from colrev.constants import Fields, SearchType, SearchSourceHeuristicStatus
from colrev.settings import SearchSource
from colrev.ops.search import Search
import colrev.loader.load_utils
from colrev.review_manager import ReviewManager
from pydantic import Field

@zope.interface.implementer(colrev.package_manager.interfaces.SearchSourceInterface)
class ProsperoSearchSource:
    """Prospero Search Source for retrieving protocol data"""

    settings_class = colrev.package_manager.package_settings.DefaultSourceSettings
    endpoint = "colrev.prospero"
    source_identifier = "url"
    search_types = [SearchType.API]
    heuristic_status = SearchSourceHeuristicStatus.supported
    ci_supported: bool = Field(default=True)
    db_url = "https://www.crd.york.ac.uk/prospero/"

    def __init__(
        self,
        *,
        source_operation: typing.Optional[colrev.process.operation.Operation] = None,
        settings: typing.Optional[dict] = None,
    ):
        print(settings)
        """Initialize the ProsperoSearchSource plugin."""
        if source_operation and settings:
            self.search_source = self.settings_class(**settings)
            self.review_manager = source_operation.review_manager
            self.operation = source_operation
            self.logger = self.review_manager.logger
        else:
            self.search_source = None
            self.review_manager = None
            self.logger = None
        self.search_word = None

    @classmethod
    def add_endpoint(cls, operation: Search, params: str) -> SearchSource:
        """Adds Prospero as a search source endpoint based on user-provided parameters."""
        params_dict = {}
        if params:
            if params.startswith("http"):
                params_dict = {"url": params}
            else:
                for item in params.split(";"):
                    if "=" in item:
                        key, value = item.split("=", 1)
                        params_dict[key] = value
                    else:
                        raise ValueError(f"Invalid parameter format: {item}")
 
        # Generate a unique .bib filename (like other CoLRev endpoints do)
        filename = operation.get_unique_filename(file_path_string="prospero_results")
 
        search_source = SearchSource(
            endpoint=cls.endpoint,
            filename=filename,
            search_type=SearchType.API,
            search_parameters=params_dict,
            comment="Search source for Prospero protocols",
        )
        operation.add_source_and_search(search_source)
        return search_source

    
    @classmethod
    def heuristic(cls, filename: Path, data:str) -> dict:
        return {}

    def get_search_word(self) -> str:
        """Get the search query from settings or prompt the user."""
        if self.search_word is not None:
            return self.search_word

        if self.search_source and hasattr(self.search_source, "search_parameters"):
            self.search_word = self.search_source.search_parameters.get("query", "cancer1")
            if self.logger:
                self.logger.debug(f"Using query from search_parameters: {self.search_word}")
        else:
            # fallback to standalone
            user_input = input("Enter your search query (default: cancer1): ").strip()
            self.search_word = user_input if user_input else "cancer1"
            if self.logger:
                self.logger.debug(f"Using fallback user-input query: {self.search_word}")

        return self.search_word

    def _load_existing_records(self, bib_path: Path) -> dict[str, dict]:
        """Load existing Prospero .bib records into a dictionary: ID -> record fields."""
        existing_records = {}
        if bib_path.is_file():
            with open(bib_path, "r", encoding="utf8") as bib_file:
                bib_database = bibtexparser.load(bib_file)
            for entry in bib_database.entries:
                if Fields.ID in entry:
                    existing_records[entry[Fields.ID]] = entry
        return existing_records

    def _merge_new_results(
        self,
        existing_records: dict[str, dict],
        new_records: list[dict],
    ) -> None:
        """Compare new results with existing records; only update changed data."""
        for new_rec in new_records:
            record_id = new_rec.get(Fields.ID, None)
            if not record_id:
                continue
            if record_id in existing_records:
                # Compare and update existing record only if fields changed
                existing_rec = existing_records[record_id]
                changed = False
                for k, v in new_rec.items():
                    if k == Fields.ID:
                        continue
                    if existing_rec.get(k, "") != v:
                        existing_rec[k] = v
                        changed = True
                if changed and self.logger:
                    self.logger.info(f"Updated record: {record_id}")
            else:
                # Add new record
                existing_records[record_id] = new_rec
                if self.logger:
                    self.logger.info(f"Added new record: {record_id}")

    def search(self, rerun: bool) -> None:
<<<<<<< HEAD
        """Scrape Prospero using Selenium, save .bib file with results."""

        """prospero_feed = self.search_source.get_api_feed(
            review_manager = self.review_manager,
            source_identifier = self.source_identifier,
            update_only =(not rerun)
        )"""

        if self.logger:
            self.logger.info("Starting ProsperoSearchSource search method...")
        print("Starting ProsperoSearchSource search method...")  # Debug statement

=======

        record_id_array = []
        registered_date_array = []
        title_array = []
        review_status_array = []

        logger = logging.getLogger()

        print("Starting search method...", flush=True)
>>>>>>> 1d76751b
        chrome_options = Options()
        chrome_options.add_argument('--no-sandbox')
        chrome_options.add_argument('--headless')
        chrome_options.add_argument('--disable-dev-shm-usage')
        chrome_options.add_argument('--disable-gpu')
        chrome_options.add_argument('--remote-debugging-port=9222')

        try:
            driver = webdriver.Chrome(options=chrome_options)
        except Exception as e:
            print(f"Error initializing WebDriver: {e}")
            if self.logger:
                self.logger.error(f"WebDriver initialization failed: {e}")
            return

        try:
            driver.get("https://www.crd.york.ac.uk/prospero/")
            driver.implicitly_wait(5)
            assert "PROSPERO" in driver.title

            search_word = self.get_search_word()
            print(f"Using query: {search_word}")  # Debug statement
            if self.logger:
                self.logger.info(f"Prospero search with query: {search_word}")

            search_bar = driver.find_element(By.ID, "txtSearch")
            search_bar.clear()
            search_bar.send_keys(search_word)
            search_bar.send_keys(Keys.RETURN)

<<<<<<< HEAD
=======
            original_search_window = driver.current_window_handle
            
            # Wait for results or no results
>>>>>>> 1d76751b
            try:
                WebDriverWait(driver, 10).until(
                    EC.presence_of_element_located((By.XPATH, "//table[@id='myDataTable']"))
                )
            except TimeoutException:
                print("No results found for this query.")
                if self.logger:
                    self.logger.warning("No results found for query.")
                return

            # Retrieve number of records found 
            hit_count = int(driver.find_element(By.XPATH, "//div[@id='hitcountleft']/span[1]").text)
            print(f"Found {hit_count} element(s) for {search_word}")
            
            # Calculate number of result pages manually to loop through since no indicator for last page 
            page_count = None
            if hit_count == 0:
                print("No results found for this query.")
                if self.logger:
                    self.logger.info("No rows found.")
                return
<<<<<<< HEAD

            print(f"Found {total_rows} element(s)")  # Debug statement
            if self.logger:
                self.logger.info(f"Found {total_rows} elements in Prospero results.")

            # 1) Collect record IDs and metadata
            record_ids = []
            registered_dates_array = []
            titles_array = []
            review_status_array = []

            for i, row in enumerate(rows):
                tds = row.find_elements(By.XPATH, "./td")
                if len(tds) < 5:
                    print(f"Row {i} does not have enough columns.")
                    registered_dates_array.append("N/A")
                    titles_array.append("N/A")
                    review_status_array.append("N/A")
                    record_ids.append(None)
                    continue

                registered_date = tds[1].text.strip()
                title = tds[2].text.strip()
                review_status = tds[4].text.strip()

                registered_dates_array.append(registered_date)
                titles_array.append(title)
                review_status_array.append(review_status)

                # Attempt to retrieve the record ID
                try:
                    checkbox = tds[0].find_element(By.XPATH, ".//input[@type='checkbox']")
                    record_id = checkbox.get_attribute("data-checkid")  # data-checkid
                except NoSuchElementException:
                    record_id = None
                record_ids.append(record_id)

            # Extract authors & language
            language_array = []
            authors_array = []

            for i, record_id in enumerate(record_ids):
                if not record_id:
                    language_array.append("N/A")
                    authors_array.append("N/A")
                    continue

                detail_url = f"https://www.crd.york.ac.uk/prospero/display_record.php?RecordID={record_id}"
                driver.get(detail_url)

                try:
                    WebDriverWait(driver, 15).until(
                        EC.presence_of_element_located((By.XPATH, "//div[@id='documentfields']"))
                    )
                    try:
                        WebDriverWait(driver, 5).until(
                            EC.presence_of_element_located((By.XPATH, "//h1[text()='Language']"))
                        )
                        language_paragraph = driver.find_element(By.XPATH, "//h1[text()='Language']/following-sibling::p[1]")
                        language_details = language_paragraph.text.strip()
                    except (TimeoutException, NoSuchElementException):
                        language_details = "N/A"

                    try:
                        authors_div = driver.find_element(By.ID, "documenttitlesauthor")
                        authors_text = authors_div.text.strip()
                        authors_details = authors_text if authors_text else "N/A"
                    except NoSuchElementException:
                        authors_details = "N/A"

                except TimeoutException:
                    language_details = "N/A"
                    authors_details = "N/A"

                language_array.append(language_details)
                authors_array.append(authors_details)

                print(f"Row {i}: {titles_array[i]}, Language: {language_details}, Authors: {authors_details}")  # Debug
                if self.logger:
                    self.logger.info(
                        f"Prospero record row {i}: Title={titles_array[i]}, Language={language_details}, Authors={authors_details}"
                    )

            # Print collected data
            print("Registered Dates:")
            for d in registered_dates_array:
                print(d)
            print("Titles:")
            for t in titles_array:
                print(t)
            print("Review status:")
            for r in review_status_array:
                print(r)
            print("Language Details:")
            for l in language_array:
                print(l)
            print("Authors:")
            for a in authors_array:
                print(a)

            # Merge new records
            max_len = max(
                len(registered_dates_array),
                len(authors_array),
                len(titles_array),
                len(review_status_array),
                len(language_array),
            )
            new_records = []
            for idx in range(max_len):
                rec_id = record_ids[idx] if record_ids[idx] else f"no_id_{idx}"
                bib_entry = {
                    Fields.ENTRYTYPE: "article",
                    Fields.ID: "ID" + str(rec_id),
                    Fields.TITLE: titles_array[idx],
                    Fields.AUTHOR: authors_array[idx],
                    Fields.DOI: registered_dates_array[idx],
                    Fields.JOURNAL: "PROSPERO",
                    Fields.LANGUAGE: language_array[idx],
                    Fields.STATUS: review_status_array[idx],
                }
                new_records.append(bib_entry)

            # Save to Bib
            output_path = Path("data/search/records.bib")
            output_path.parent.mkdir(parents=True, exist_ok=True)
            existing_records = self._load_existing_records(output_path)

            self._merge_new_results(existing_records, new_records)

            bib_db = BibDatabase()
            bib_db.entries = list(existing_records.values())

            with open(output_path, 'w', encoding='utf8') as bibfile:
                writer = BibTexWriter()
                bibfile.write(writer.write(bib_db))

            if output_path.exists():
                print(f"Results saved/updated to {output_path}")  # Debug statement
                if self.logger:
                    self.logger.info(f"Prospero results saved/updated to {output_path}")
            else:
                print("Failed to save the BibTeX file.")
                if self.logger:
                    self.logger.warning("Failed to save the BibTeX file to disk.")

        finally:
            driver.quit()

    """def run_api_search(self, *, prospero_feed: colrev.ops.search_api_feed.SearchAPIFeed, rerun: bool,) -> None:
        if rerun:
            self.review_manager.logger.info(
                "Performing a search of the full history (may take time)"
            )
        for records in self.new_records:
            try: 
                if "" == records.get(
                    Fields.AUTHOR, ""
                ) and "" == records.get(Fields.TITLE, ""):
                    continue
                prep_record = colrev.record.record_prep.PrepRecord(records)
                prospero_feed.add_update_record(prep_record)
                
            except colrev_exceptions.NotFeedIdentifiableException:
                continue
        prospero_feed.save()"""
        
=======
            elif hit_count < 51:
                page_count = 1
            else:
                page_count = hit_count // 50

            start_index = 1
            while start_index <= page_count:
                
                table_of_matches = driver.find_element(By.XPATH, "//table[@id='myDataTable']")
                records = table_of_matches.find_elements(By.XPATH, ".//tr[@class='myDataTableRow']")
                # Remove header row if present
                if records and records[0].find_elements(By.XPATH, ".//th"):
                    records.pop(0)
                
                try:
                    page_index = driver.find_element(By.XPATH, "//td[@id='pagescount']").text
                finally: 
                    page_index = driver.find_element(By.XPATH, "//td[@id='pagescount']").text
                print(f"Displaying records on {page_index}")

                # collect record IDs and basic info
                try: 
                    get_record_info(driver,
                                    records,
                                    record_id_array,
                                    registered_date_array,
                                    title_array,
                                    review_status_array,
                                    original_search_window)
                except StaleElementReferenceException:
                    logger.error("Failed loading results: StaleElementReferenceException")
                print(f"Current window handle: {driver.window_handles}")

                #click to next page
                try:
                    WebDriverWait(driver,3).until(
                    EC.element_to_be_clickable((By.XPATH, "//td[@title='Next page']"))
                ).click()
                    time.sleep(3)
                except:
                    logger.error("Failed to navigate to next page.")
                finally:
                    start_index+= 1
                    print(f"Finished retrieving data from current result page.")
            
            print("All records displayed and retrieved.", flush=True)
        
        finally:
            driver.quit()

>>>>>>> 1d76751b

    def prep_link_md(self, prep_operation, record, save_feed=True, timeout=10):
        """Record-level metadata enrichment from Prospero, given a record ID."""
        record_id = record.get('ID')
        if not record_id:
            print("No ID provided in record, cannot link masterdata.")
            if self.logger:
                self.logger.warning("No ID in record for prep_link_md.")
            return record

        chrome_options = Options()
        chrome_options.add_argument('--no-sandbox')
        chrome_options.add_argument('--headless')
        chrome_options.add_argument('--disable-dev-shm-usage')
        chrome_options.add_argument('--disable-gpu')
        chrome_options.add_argument('--remote-debugging-port=9222')

<<<<<<< HEAD
        try:
            driver = webdriver.Chrome(options=chrome_options)
        except Exception as e:
            print(f"Error initializing WebDriver: {e}")
            if self.logger:
                self.logger.error(f"WebDriver initialization failed: {e}")
            return record

        detail_url = f"https://www.crd.york.ac.uk/prospero/display_record.php?RecordID={record_id}"
=======
        driver = webdriver.Chrome(options=chrome_options)
        detailed_url = f"https://www.crd.york.ac.uk/prospero/display_record.php?RecordID={record_id}"
>>>>>>> 1d76751b
        try:
            driver.get(detailed_url)
            WebDriverWait(driver, timeout).until(
                EC.presence_of_element_located((By.XPATH, "//div[@id='documentfields']"))
            )

            try:
                WebDriverWait(driver, 5).until(
                    EC.presence_of_element_located((By.XPATH, "//h1[text()='Language']"))
                )
                language_paragraph = driver.find_element(By.XPATH, "//h1[text()='Language']/following-sibling::p[1]")
                record['language'] = language_paragraph.text.strip()
            except (TimeoutException, NoSuchElementException):
                record['language'] = "N/A"

            try:
                authors_div = driver.find_element(By.ID, "documenttitlesauthor")
                authors_text = authors_div.text.strip()
                record['authors'] = authors_text if authors_text else "N/A"
            except NoSuchElementException:
                record['authors'] = "N/A"

            print(f"Masterdata linked for ID {record_id}: Language={record['language']}, Authors={record['authors']}")  # Debug
            if self.logger:
                self.logger.info(
                    f"Prospero masterdata linked for record {record_id}: "
                    f"Lang={record['language']}, Authors={record['authors']}"
                )

            if save_feed:
                print("Record updated. Would be saved to feed or further data structure.")
                if self.logger:
                    self.logger.debug("Record updated, feed saving not implemented here.")

        except TimeoutException:
            print(f"Timeout while linking masterdata for ID {record_id}")
            if self.logger:
                self.logger.warning(f"Timeout for prep_link_md ID {record_id}")
        finally:
            driver.quit()

        return record

    def prepare(self, record, source):
        """Map fields to standardized fields."""
        field_mapping = {
            'title': 'article_title',
            'registered_date': 'registration_date',
            'review_status': 'status',
            'language': 'record_language',
            'authors': 'author_list',
        }
        for original_field, standard_field in field_mapping.items():
            if original_field in record:
                record[standard_field] = record.pop(original_field)

    def _load_bib(self) -> dict: 
        records = colrev.loader.load_utils.load(
            filename = self.search_source.filename,
            logger = self.review_manager.logger,
            unique_id_field = "ID",
        )
        return records

    def load(self,load_operation: colrev.ops.load.Load) -> dict:
        """Load the records from the SearchSource file"""

        if self.search_source.filename.suffix == ".bib":
            return self._load_bib()
        raise NotImplementedError("Only .bib loading is implemented for ProsperoSearchSource.")

    @property
    def heuristic_status(self) -> SearchSourceHeuristicStatus:
        return self.__class__.heuristic_status

    @property
    def search_types(self):
        return self.__class__.search_types

    @property
    def settings_class(self):
        return self.__class__.settings_class

    @property
    def source_identifier(self):
        return self.__class__.source_identifier


if __name__ == "__main__":
    print("Running ProsperoSearchSource in standalone mode...")

    # Minimal mock usage
    import sys
    import logging
    from unittest.mock import MagicMock
    from colrev.review_manager import ReviewManager
    from colrev.exceptions import RepoSetupError

    class MockOperation(colrev.process.operation.Operation):
        def __init__(self):
            try:
                self.review_manager = MagicMock(spec=ReviewManager)
                self.review_manager.logger = logging.getLogger("ProsperoSearchSourceMock")
                self.review_manager.logger.setLevel(logging.DEBUG)
                handler = logging.StreamHandler(sys.stdout)
                formatter = logging.Formatter('%(asctime)s - %(name)s - %(levelname)s - %(message)s')
                handler.setFormatter(formatter)
                self.review_manager.logger.addHandler(handler)
                self.logger = self.review_manager.logger
                self.review_manager.logger.info("Initialized mock operation for ProsperoSearchSource demo.")
            except RepoSetupError as exc:
                print("RepoSetupError caught: ", exc)

                self.review_manager = None
                self.logger = None

    source_op = MockOperation()
    
    settings_dict = {}
    
    prospero_source = ProsperoSearchSource(source_operation=source_op, settings=settings_dict)
    
    prospero_source.search(rerun=False)<|MERGE_RESOLUTION|>--- conflicted
+++ resolved
@@ -150,8 +150,14 @@
                     self.logger.info(f"Added new record: {record_id}")
 
     def search(self, rerun: bool) -> None:
-<<<<<<< HEAD
         """Scrape Prospero using Selenium, save .bib file with results."""
+        
+        record_id_array = []
+        registered_date_array = []
+        title_array = []
+        review_status_array = []
+
+        logger = logging.getLogger()
 
         """prospero_feed = self.search_source.get_api_feed(
             review_manager = self.review_manager,
@@ -160,20 +166,9 @@
         )"""
 
         if self.logger:
-            self.logger.info("Starting ProsperoSearchSource search method...")
-        print("Starting ProsperoSearchSource search method...")  # Debug statement
-
-=======
-
-        record_id_array = []
-        registered_date_array = []
-        title_array = []
-        review_status_array = []
-
-        logger = logging.getLogger()
-
-        print("Starting search method...", flush=True)
->>>>>>> 1d76751b
+            self.logger.info("Starting ProsperoSearchSource search...")
+        print("Starting ProsperoSearchSource search...")  # Debug statement
+
         chrome_options = Options()
         chrome_options.add_argument('--no-sandbox')
         chrome_options.add_argument('--headless')
@@ -204,12 +199,9 @@
             search_bar.send_keys(search_word)
             search_bar.send_keys(Keys.RETURN)
 
-<<<<<<< HEAD
-=======
             original_search_window = driver.current_window_handle
             
             # Wait for results or no results
->>>>>>> 1d76751b
             try:
                 WebDriverWait(driver, 10).until(
                     EC.presence_of_element_located((By.XPATH, "//table[@id='myDataTable']"))
@@ -222,8 +214,10 @@
 
             # Retrieve number of records found 
             hit_count = int(driver.find_element(By.XPATH, "//div[@id='hitcountleft']/span[1]").text)
-            print(f"Found {hit_count} element(s) for {search_word}")
-            
+            print(f"Found {hit_count} record(s) for {search_word}")
+            if self.logger:
+                    self.logger.info(f"Found {hit_count} record(s) for '{search_word}'.")
+
             # Calculate number of result pages manually to loop through since no indicator for last page 
             page_count = None
             if hit_count == 0:
@@ -231,153 +225,53 @@
                 if self.logger:
                     self.logger.info("No rows found.")
                 return
-<<<<<<< HEAD
-
-            print(f"Found {total_rows} element(s)")  # Debug statement
-            if self.logger:
-                self.logger.info(f"Found {total_rows} elements in Prospero results.")
-
-            # 1) Collect record IDs and metadata
-            record_ids = []
-            registered_dates_array = []
-            titles_array = []
-            review_status_array = []
-
-            for i, row in enumerate(rows):
-                tds = row.find_elements(By.XPATH, "./td")
-                if len(tds) < 5:
-                    print(f"Row {i} does not have enough columns.")
-                    registered_dates_array.append("N/A")
-                    titles_array.append("N/A")
-                    review_status_array.append("N/A")
-                    record_ids.append(None)
-                    continue
-
-                registered_date = tds[1].text.strip()
-                title = tds[2].text.strip()
-                review_status = tds[4].text.strip()
-
-                registered_dates_array.append(registered_date)
-                titles_array.append(title)
-                review_status_array.append(review_status)
-
-                # Attempt to retrieve the record ID
+            elif hit_count < 51:
+                page_count = 1
+            else:
+                page_count = hit_count // 50
+
+            start_index = 1
+            while start_index <= page_count:
+                
+                table_of_matches = driver.find_element(By.XPATH, "//table[@id='myDataTable']")
+                records = table_of_matches.find_elements(By.XPATH, ".//tr[@class='myDataTableRow']")
+                # Remove header row if present
+                if records and records[0].find_elements(By.XPATH, ".//th"):
+                    records.pop(0)
+                
                 try:
-                    checkbox = tds[0].find_element(By.XPATH, ".//input[@type='checkbox']")
-                    record_id = checkbox.get_attribute("data-checkid")  # data-checkid
-                except NoSuchElementException:
-                    record_id = None
-                record_ids.append(record_id)
-
-            # Extract authors & language
-            language_array = []
-            authors_array = []
-
-            for i, record_id in enumerate(record_ids):
-                if not record_id:
-                    language_array.append("N/A")
-                    authors_array.append("N/A")
-                    continue
-
-                detail_url = f"https://www.crd.york.ac.uk/prospero/display_record.php?RecordID={record_id}"
-                driver.get(detail_url)
-
+                    page_index = driver.find_element(By.XPATH, "//td[@id='pagescount']").text
+                finally: 
+                    page_index = driver.find_element(By.XPATH, "//td[@id='pagescount']").text
+                print(f"Displaying records on {page_index}")
+
+                # collect record IDs and basic info
+                try: 
+                    get_record_info(driver,
+                                    records,
+                                    record_id_array,
+                                    registered_date_array,
+                                    title_array,
+                                    review_status_array,
+                                    original_search_window)
+                except StaleElementReferenceException:
+                    logger.error("Failed loading results: StaleElementReferenceException")
+                print(f"Current window handle: {driver.window_handles}")
+
+                #click to next page
                 try:
-                    WebDriverWait(driver, 15).until(
-                        EC.presence_of_element_located((By.XPATH, "//div[@id='documentfields']"))
-                    )
-                    try:
-                        WebDriverWait(driver, 5).until(
-                            EC.presence_of_element_located((By.XPATH, "//h1[text()='Language']"))
-                        )
-                        language_paragraph = driver.find_element(By.XPATH, "//h1[text()='Language']/following-sibling::p[1]")
-                        language_details = language_paragraph.text.strip()
-                    except (TimeoutException, NoSuchElementException):
-                        language_details = "N/A"
-
-                    try:
-                        authors_div = driver.find_element(By.ID, "documenttitlesauthor")
-                        authors_text = authors_div.text.strip()
-                        authors_details = authors_text if authors_text else "N/A"
-                    except NoSuchElementException:
-                        authors_details = "N/A"
-
-                except TimeoutException:
-                    language_details = "N/A"
-                    authors_details = "N/A"
-
-                language_array.append(language_details)
-                authors_array.append(authors_details)
-
-                print(f"Row {i}: {titles_array[i]}, Language: {language_details}, Authors: {authors_details}")  # Debug
-                if self.logger:
-                    self.logger.info(
-                        f"Prospero record row {i}: Title={titles_array[i]}, Language={language_details}, Authors={authors_details}"
-                    )
-
-            # Print collected data
-            print("Registered Dates:")
-            for d in registered_dates_array:
-                print(d)
-            print("Titles:")
-            for t in titles_array:
-                print(t)
-            print("Review status:")
-            for r in review_status_array:
-                print(r)
-            print("Language Details:")
-            for l in language_array:
-                print(l)
-            print("Authors:")
-            for a in authors_array:
-                print(a)
-
-            # Merge new records
-            max_len = max(
-                len(registered_dates_array),
-                len(authors_array),
-                len(titles_array),
-                len(review_status_array),
-                len(language_array),
-            )
-            new_records = []
-            for idx in range(max_len):
-                rec_id = record_ids[idx] if record_ids[idx] else f"no_id_{idx}"
-                bib_entry = {
-                    Fields.ENTRYTYPE: "article",
-                    Fields.ID: "ID" + str(rec_id),
-                    Fields.TITLE: titles_array[idx],
-                    Fields.AUTHOR: authors_array[idx],
-                    Fields.DOI: registered_dates_array[idx],
-                    Fields.JOURNAL: "PROSPERO",
-                    Fields.LANGUAGE: language_array[idx],
-                    Fields.STATUS: review_status_array[idx],
-                }
-                new_records.append(bib_entry)
-
-            # Save to Bib
-            output_path = Path("data/search/records.bib")
-            output_path.parent.mkdir(parents=True, exist_ok=True)
-            existing_records = self._load_existing_records(output_path)
-
-            self._merge_new_results(existing_records, new_records)
-
-            bib_db = BibDatabase()
-            bib_db.entries = list(existing_records.values())
-
-            with open(output_path, 'w', encoding='utf8') as bibfile:
-                writer = BibTexWriter()
-                bibfile.write(writer.write(bib_db))
-
-            if output_path.exists():
-                print(f"Results saved/updated to {output_path}")  # Debug statement
-                if self.logger:
-                    self.logger.info(f"Prospero results saved/updated to {output_path}")
-            else:
-                print("Failed to save the BibTeX file.")
-                if self.logger:
-                    self.logger.warning("Failed to save the BibTeX file to disk.")
-
+                    WebDriverWait(driver,3).until(
+                    EC.element_to_be_clickable((By.XPATH, "//td[@title='Next page']"))
+                ).click()
+                    time.sleep(3)
+                except:
+                    logger.error("Failed to navigate to next page.")
+                finally:
+                    start_index+= 1
+                    print(f"Finished retrieving data from current result page.")
+            
+            print("All records displayed and retrieved.", flush=True)
+        
         finally:
             driver.quit()
 
@@ -399,58 +293,6 @@
                 continue
         prospero_feed.save()"""
         
-=======
-            elif hit_count < 51:
-                page_count = 1
-            else:
-                page_count = hit_count // 50
-
-            start_index = 1
-            while start_index <= page_count:
-                
-                table_of_matches = driver.find_element(By.XPATH, "//table[@id='myDataTable']")
-                records = table_of_matches.find_elements(By.XPATH, ".//tr[@class='myDataTableRow']")
-                # Remove header row if present
-                if records and records[0].find_elements(By.XPATH, ".//th"):
-                    records.pop(0)
-                
-                try:
-                    page_index = driver.find_element(By.XPATH, "//td[@id='pagescount']").text
-                finally: 
-                    page_index = driver.find_element(By.XPATH, "//td[@id='pagescount']").text
-                print(f"Displaying records on {page_index}")
-
-                # collect record IDs and basic info
-                try: 
-                    get_record_info(driver,
-                                    records,
-                                    record_id_array,
-                                    registered_date_array,
-                                    title_array,
-                                    review_status_array,
-                                    original_search_window)
-                except StaleElementReferenceException:
-                    logger.error("Failed loading results: StaleElementReferenceException")
-                print(f"Current window handle: {driver.window_handles}")
-
-                #click to next page
-                try:
-                    WebDriverWait(driver,3).until(
-                    EC.element_to_be_clickable((By.XPATH, "//td[@title='Next page']"))
-                ).click()
-                    time.sleep(3)
-                except:
-                    logger.error("Failed to navigate to next page.")
-                finally:
-                    start_index+= 1
-                    print(f"Finished retrieving data from current result page.")
-            
-            print("All records displayed and retrieved.", flush=True)
-        
-        finally:
-            driver.quit()
-
->>>>>>> 1d76751b
 
     def prep_link_md(self, prep_operation, record, save_feed=True, timeout=10):
         """Record-level metadata enrichment from Prospero, given a record ID."""
@@ -468,7 +310,6 @@
         chrome_options.add_argument('--disable-gpu')
         chrome_options.add_argument('--remote-debugging-port=9222')
 
-<<<<<<< HEAD
         try:
             driver = webdriver.Chrome(options=chrome_options)
         except Exception as e:
@@ -478,10 +319,6 @@
             return record
 
         detail_url = f"https://www.crd.york.ac.uk/prospero/display_record.php?RecordID={record_id}"
-=======
-        driver = webdriver.Chrome(options=chrome_options)
-        detailed_url = f"https://www.crd.york.ac.uk/prospero/display_record.php?RecordID={record_id}"
->>>>>>> 1d76751b
         try:
             driver.get(detailed_url)
             WebDriverWait(driver, timeout).until(
