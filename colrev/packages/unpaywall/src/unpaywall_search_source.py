--- conflicted
+++ resolved
@@ -1,186 +1,26 @@
-<<<<<<< HEAD
 #! /usr/bin/env python
 """SearchSource: Unpaywall"""
 from __future__ import annotations
 
-from multiprocessing import Lock
 import typing
 import urllib.parse
 from dataclasses import dataclass
 from pathlib import Path
 
+import requests
+import zope.interface
 from dacite import from_dict
-import zope.interface
 from dataclasses_jsonschema import JsonSchemaMixin
 
 import colrev.exceptions as colrev_exceptions
 from colrev.constants import SearchSourceHeuristicStatus, SearchType
+import colrev.exceptions as colrev_exceptions
 import colrev.package_manager.interfaces
 import colrev.package_manager.package_manager
 import colrev.package_manager.package_settings
 from colrev.constants import Fields
 import colrev.record.record
 
-
-@zope.interface.implementer(colrev.package_manager.interfaces.SearchSourceInterface)
-@dataclass
-class UnpaywallSearchSource(JsonSchemaMixin):
-    """Unpaywall Search Source"""
-
-    settings_class = colrev.package_manager.package_settings.DefaultSettings
-    # source_identifier
-    search_types = [SearchType.API]
-    endpoint = "colrev.unpaywall"
-
-    ci_supported: bool = False
-    heuristic_status = SearchSourceHeuristicStatus.oni
-    # docs_link
-
-    short_name = "Unpaywall"
-    # API_FIELDS
-    # FIELD_MAPPING
-
-    def __init__(
-        self,
-        *,
-        source_operation: colrev.process.operation.Operation,
-        settings: typing.Optional[dict] = None,
-    ) -> None:
-        self.review_manager = source_operation.review_manager
-        if settings:
-            # Unpaywall as a search_source
-            self.search_source = from_dict(
-                data_class=self.settings_class, data=settings
-            )
-        else:
-            self.search_source = colrev.settings.SearchSource(
-                endpoint=self.endpoint,
-                filename=Path("data/search/unpaywall.bib"),
-                search_type=SearchType.API,
-                search_parameters={},
-                comment="",
-            )
-
-    @classmethod
-    def heuristic(cls, filename: Path, data: str) -> dict:
-        """Source heuristic for Unpaywall"""
-        # Not yet implemented
-        result = {"confidence": 0.0}
-        return result
-
-    @classmethod
-    def add_endpoint(
-        cls, operation: colrev.ops.search.Search, params: dict
-    ) -> colrev.settings.SearchSource:
-        #"""Add SearchSource as an endpoint (based on query provided to colrev search -a )"""
-        #"""Typically called for automated searches when running “colrev search -a SOURCE_NAME” to add search and query."""
-        #"""Not implemented"""
-
-        params_dict = {}
-        if params:
-            if params.startswith("http"):
-                params_dict = {Fields.URL: params}
-            else:
-                for item in params.split("&"): # TODO figurte our what happens with the first part 	https://api.unpaywall.org/v2/search? 
-                    key, value = item.split("=")
-                    params_dict[key] = value
-        
-        search_type = operation.select_search_type(
-            search_types=cls.search_types, params=params_dict
-        )
-
-        if search_type == SearchType.API:
-            if len(params) == 0: 
-                add_source = operation.add_api_source(search_source_cls=cls, params=params)
-                return add_source
-
-            # TODO: delete one of the following "url", depending on the occurrence
-            elif "https://api.unpaywall.org/v2/request?" or "https://api.unpaywall.org/v2/search?" in params_dict["url"]: # api.unpaywall.org/my/request?email=YOUR_EMAIL or [...].org/v2/search?query=:your_query[&is_oa=boolean][&page=integer]
-                url_parsed = urllib.parse.urlparse(params_dict["url"])  
-                new_query = urllib.parse.parse_qs(url_parsed.query)
-                search_query = new_query.get("query", [""])[0]   
-                is_oa = new_query.get("is_oa", [""])[0] 
-                page = new_query.get("page", [""])[0] 
-                # email = new_query.get("email", ["fillermail@thathastobechangedordeleted.net"])[0] # TODO: how to handle E-Mail? Save it? (I guess not, because it is not needed for the search itself)
-
-                filename = operation.get_unique_filename(file_path_string=f"unpaywall_{search_query}")
-                search_source = colrev.settings.SearchSource(
-                    endpoint=cls.endpoint,
-                    filename=filename, 
-                    search_type=SearchType.API,
-                    search_parameters={"query": search_query, "is_oa": is_oa, "page": page},
-                    comment="",
-                )
-        elif search_type == SearchType.DB: 
-            search_source = operation.create_db_source(
-                search_source_cls=cls,
-                params=params_dict,
-            )
-
-        else:
-            raise colrev_exceptions.PackageParameterError(
-                f"Cannot add UNPAYWALL endpoint with query {params}"
-            )
-        
-        operation.add_source_and_search(search_source)
-        
-    def search(self, rerun: bool) -> None:
-        """Run a search of Unpaywall"""
-        """Not implemented"""
-        pass
-    
-    def load(self, load_operation: colrev.ops.load.Load) -> dict:
-        """Load the records from the SearchSource file"""
-
-        if self.search_source.filename.suffix == ".bib":
-            records = colrev.loader.load_utils.load(
-                filename=self.search_source.filename,
-                logger=self.review_manager.logger,
-            )
-            return records
-
-        raise NotImplementedError
-
-    def prep_link_md(
-        self,
-        prep_operation: colrev.ops.prep.Prep,
-        record: colrev.record.record.Record,
-        save_feed: bool = True,
-        timeout: int = 10,
-    ) -> colrev.record.record.Record:
-        """Not implemented"""
-        return record
-    
-    def prepare(
-        self, record: colrev.record.record.Record, source: colrev.settings.SearchSource
-    ) -> colrev.record.record.Record:
-        """Source-specific preparation for Unpaywall"""
-        """Not implemented"""
-        return record
-    
-
-if __name__ == "__main__":
-    instance = UnpaywallSearchSource()
-    instance.search()
-=======
-#! /usr/bin/env python
-"""SearchSource: Unpaywall"""
-from __future__ import annotations
-
-import typing
-from dataclasses import dataclass
-from pathlib import Path
-
-import requests
-import zope.interface
-from dacite import from_dict
-from dataclasses_jsonschema import JsonSchemaMixin
-
-import colrev.exceptions as colrev_exceptions
-import colrev.package_manager.interfaces
-import colrev.package_manager.package_manager
-import colrev.package_manager.package_settings
-import colrev.record.record
 from colrev.constants import ENTRYTYPES
 from colrev.constants import Fields
 from colrev.constants import SearchSourceHeuristicStatus
@@ -267,6 +107,61 @@
         return result
 
     @classmethod
+    def add_endpoint(
+        cls, operation: colrev.ops.search.Search, params: dict
+    ) -> colrev.settings.SearchSource:
+        #"""Add SearchSource as an endpoint (based on query provided to colrev search -a )"""
+        #"""Typically called for automated searches when running “colrev search -a SOURCE_NAME” to add search and query."""
+        #"""Not implemented"""
+
+        params_dict = {}
+        if params:
+            if params.startswith("http"):
+                params_dict = {Fields.URL: params}
+            else:
+                for item in params.split("&"): # TODO figurte our what happens with the first part 	https://api.unpaywall.org/v2/search? 
+                    key, value = item.split("=")
+                    params_dict[key] = value
+        
+        search_type = operation.select_search_type(
+            search_types=cls.search_types, params=params_dict
+        )
+
+        if search_type == SearchType.API:
+            if len(params) == 0: 
+                add_source = operation.add_api_source(search_source_cls=cls, params=params)
+                return add_source
+
+            # TODO: delete one of the following "url", depending on the occurrence
+            elif "https://api.unpaywall.org/v2/request?" or "https://api.unpaywall.org/v2/search?" in params_dict["url"]: # api.unpaywall.org/my/request?email=YOUR_EMAIL or [...].org/v2/search?query=:your_query[&is_oa=boolean][&page=integer]
+                url_parsed = urllib.parse.urlparse(params_dict["url"])  
+                new_query = urllib.parse.parse_qs(url_parsed.query)
+                search_query = new_query.get("query", [""])[0]   
+                is_oa = new_query.get("is_oa", [""])[0] 
+                page = new_query.get("page", [""])[0] 
+                # email = new_query.get("email", ["fillermail@thathastobechangedordeleted.net"])[0] # TODO: how to handle E-Mail? Save it? (I guess not, because it is not needed for the search itself)
+
+                filename = operation.get_unique_filename(file_path_string=f"unpaywall_{search_query}")
+                search_source = colrev.settings.SearchSource(
+                    endpoint=cls.endpoint,
+                    filename=filename, 
+                    search_type=SearchType.API,
+                    search_parameters={"query": search_query, "is_oa": is_oa, "page": page},
+                    comment="",
+                )
+        elif search_type == SearchType.DB: 
+            search_source = operation.create_db_source(
+                search_source_cls=cls,
+                params=params_dict,
+            )
+
+        else:
+            raise colrev_exceptions.PackageParameterError(
+                f"Cannot add UNPAYWALL endpoint with query {params}"
+            )
+        
+        operation.add_source_and_search(search_source)
+        
     def add_endpoint(cls, operation: colrev.ops.search.Search, params: str) -> None:
         """Add SearchSource as an endpoint (based on query provided to colrev search -a )"""
 
@@ -435,4 +330,4 @@
         """Source-specific preparation for Unpaywall"""
         """Not implemented"""
         return record
->>>>>>> 035fc28c
+        return record