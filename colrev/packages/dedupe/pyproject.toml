--- conflicted
+++ resolved
@@ -2,18 +2,11 @@
 name = "colrev.dedupe"
 description = "CoLRev package for dedupe"
 version = "0.1.0"
-<<<<<<< HEAD
-authors = ["Gerit Wagner <gerit.wagner@uni-bamberg.de>"]
-license = "MIT"
-documentation = "https://github.com/CoLRev-Environment/colrev/blob/main/colrev/packages/dedupe/README.md"
-
-=======
 license = "MIT"
 authors = [
     "Gerit Wagner <gerit.wagner@uni-bamberg.de>"
 ]
 repository = "https://github.com/CoLRev-Environment/colrev/tree/main/colrev/packages/dedupe"
->>>>>>> a5e2ab85
 
 [[tool.poetry.packages]]
 include = "src"
@@ -22,15 +15,9 @@
 python = ">=3.8, <4"
 
 [tool.colrev]
-<<<<<<< HEAD
-dev_status = "maturing"
-documentation = "README.md"
-colrev_doc_link = "README.md"
-=======
 colrev_doc_description = "Dedupe (BibDedupe)"
 colrev_doc_link = "README.md"
 search_types = []
->>>>>>> a5e2ab85
 
 [tool.poetry.plugins.colrev]
 dedupe = "colrev.packages.dedupe.src.dedupe:Dedupe"
