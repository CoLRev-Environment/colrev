#! /usr/bin/env python
"""SearchSource: IEEEXplore"""
from __future__ import annotations

import logging
import typing
from pathlib import Path

import pandas as pd
from pydantic import Field

import colrev.ops.prep
import colrev.package_manager.package_base_classes as base_classes
import colrev.package_manager.package_manager
import colrev.package_manager.package_settings
import colrev.packages.ieee.src.ieee_api
import colrev.record.record
import colrev.record.record_prep
from colrev.constants import ENTRYTYPES
from colrev.constants import Fields
from colrev.constants import SearchSourceHeuristicStatus
from colrev.constants import SearchType

# pylint: disable=unused-argument
# pylint: disable=duplicate-code


class IEEEXploreSearchSource(base_classes.SearchSourcePackageBaseClass):
    """IEEEXplore"""

    flag = True

    settings_class = colrev.package_manager.package_settings.DefaultSourceSettings

    # pylint: disable=colrev-missed-constant-usage
    source_identifier = "ID"
    search_types = [SearchType.API]
    endpoint = "colrev.ieee"

    ci_supported: bool = Field(default=True)
    heuristic_status = SearchSourceHeuristicStatus.oni

    db_url = "https://ieeexplore.ieee.org/Xplore/home.jsp"
    SETTINGS = {
        "api_key": "packages.search_source.colrev.ieee.api_key",
    }

    def __init__(
        self,
        *,
        source_operation: colrev.process.operation.Operation,
        settings: typing.Optional[dict] = None,
    ) -> None:
        self.review_manager = source_operation.review_manager

        if settings:
            self.search_source = self.settings_class(**settings)
        else:
            self.search_source = colrev.settings.SearchSource(
                endpoint=self.endpoint,
                filename=Path("data/search/ieee.bib"),
                search_type=SearchType.OTHER,
                search_parameters={},
                comment="",
            )
        self.source_operation = source_operation

    # For run_search, a Python SDK would be available:
    # https://developer.ieee.org/Python_Software_Development_Kit

    @classmethod
    def heuristic(cls, filename: Path, data: str) -> dict:
        """Source heuristic for IEEEXplore"""

        result = {"confidence": 0.1}

        if "Date Added To Xplore" in data:
            result["confidence"] = 0.9
            return result

        return result

    @classmethod
    def add_endpoint(
        cls, operation: colrev.ops.search.Search, params: str
    ) -> colrev.settings.SearchSource:
        """Add SearchSource as an endpoint (based on query provided to colrev search --add )"""

        params_dict = {}
        if params:
            if params.startswith("http"):
                params_dict = {Fields.URL: params}
            else:
                for item in params.split(";"):
                    key, value = item.split("=")
                    params_dict[key] = value

        search_type = operation.select_search_type(
            search_types=cls.search_types, params=params_dict
        )

        if search_type == SearchType.API:
            if len(params_dict) == 0:
                search_source = operation.create_api_source(endpoint=cls.endpoint)

            # pylint: disable=colrev-missed-constant-usage
            elif (
                "https://ieeexploreapi.ieee.org/api/v1/search/articles?"
                in params_dict["url"]
            ):
                query = (
                    params_dict["url"]
                    .replace(
                        "https://ieeexploreapi.ieee.org/api/v1/search/articles?", ""
                    )
                    .lstrip("&")
                )

                parameter_pairs = query.split("&")
                search_parameters = {}
                for parameter in parameter_pairs:
                    key, value = parameter.split("=")
                    search_parameters[key] = value

                last_value = list(search_parameters.values())[-1]

                filename = operation.get_unique_filename(
                    file_path_string=f"ieee_{last_value}"
                )

                search_source = colrev.settings.SearchSource(
                    endpoint=cls.endpoint,
                    filename=filename,
                    search_type=SearchType.API,
                    search_parameters=search_parameters,
                    comment="",
                )
            else:
                raise NotImplementedError

        elif search_type == SearchType.DB:
            search_source = operation.create_db_source(
                search_source_cls=cls,
                params=params_dict,
            )
        else:
            raise NotImplementedError

        operation.add_source_and_search(search_source)
        return search_source

    def search(self, rerun: bool) -> None:
        """Run a search of IEEEXplore"""

        if self.search_source.search_type == SearchType.API:
            ieee_feed = self.search_source.get_api_feed(
                review_manager=self.review_manager,
                source_identifier=self.source_identifier,
                update_only=(not rerun),
            )
            self._run_api_search(ieee_feed=ieee_feed, rerun=rerun)

        elif self.search_source.search_type == SearchType.DB:
            self.source_operation.run_db_search(  # type: ignore
                search_source_cls=self.__class__,
                source=self.search_source,
            )

        else:
            raise NotImplementedError

    def _get_api_key(self) -> str:
        api_key = self.review_manager.environment_manager.get_settings_by_key(
            self.SETTINGS["api_key"]
        )
        if api_key is None or len(api_key) != 24:
            api_key = input("Please enter api key: ")
            self.review_manager.environment_manager.update_registry(
                self.SETTINGS["api_key"], api_key
            )
        return api_key

    def _run_api_search(
        self, ieee_feed: colrev.ops.search_api_feed.SearchAPIFeed, rerun: bool
    ) -> None:
        api_key = self._get_api_key()

        api = colrev.packages.ieee.src.ieee_api.XPLORE(
            parameters=self.search_source.search_parameters, api_key=api_key
        )
        while True:
            retrieved_records = api.get_records()
            if not retrieved_records:
                break

            for retrieved_record in retrieved_records:
                ieee_feed.add_update_record(retrieved_record)

            api.startRecord += api.resultSetMax

        ieee_feed.save()

    def prep_link_md(
        self,
        prep_operation: colrev.ops.prep.Prep,
        record: colrev.record.record.Record,
        save_feed: bool = True,
        timeout: int = 10,
    ) -> colrev.record.record.Record:
        """Not implemented"""
        return record

    @classmethod
    def _load_ris(cls, *, filename: Path, logger: logging.Logger) -> dict:
        def entrytype_setter(record_dict: dict) -> None:
            if record_dict["TY"] == "JOUR":
                record_dict[Fields.ENTRYTYPE] = ENTRYTYPES.ARTICLE
            elif record_dict["TY"] == "CONF":
                record_dict[Fields.ENTRYTYPE] = ENTRYTYPES.INPROCEEDINGS
            else:
                record_dict[Fields.ENTRYTYPE] = ENTRYTYPES.MISC

        def field_mapper(record_dict: dict) -> None:

            key_maps = {
                ENTRYTYPES.ARTICLE: {
                    "PY": Fields.YEAR,
                    "AU": Fields.AUTHOR,
                    "TI": Fields.TITLE,
                    "T2": Fields.JOURNAL,
                    "AB": Fields.ABSTRACT,
                    "VL": Fields.VOLUME,
                    "IS": Fields.NUMBER,
                    "DO": Fields.DOI,
                    "PB": Fields.PUBLISHER,
                    "UR": Fields.URL,
                    "SN": Fields.ISSN,
                },
                ENTRYTYPES.INPROCEEDINGS: {
                    "PY": Fields.YEAR,
                    "AU": Fields.AUTHOR,
                    "TI": Fields.TITLE,
                    "T2": Fields.BOOKTITLE,
                    "DO": Fields.DOI,
                    "SN": Fields.ISSN,
                },
            }

            key_map = key_maps[record_dict[Fields.ENTRYTYPE]]
            for ris_key in list(record_dict.keys()):
                if ris_key in key_map:
                    standard_key = key_map[ris_key]
                    record_dict[standard_key] = record_dict.pop(ris_key)

            if "SP" in record_dict and "EP" in record_dict:
                record_dict[Fields.PAGES] = (
                    f"{record_dict.pop('SP')}--{record_dict.pop('EP')}"
                )

            if Fields.AUTHOR in record_dict and isinstance(
                record_dict[Fields.AUTHOR], list
            ):
                record_dict[Fields.AUTHOR] = " and ".join(record_dict[Fields.AUTHOR])
            if Fields.EDITOR in record_dict and isinstance(
                record_dict[Fields.EDITOR], list
            ):
                record_dict[Fields.EDITOR] = " and ".join(record_dict[Fields.EDITOR])
            if Fields.KEYWORDS in record_dict and isinstance(
                record_dict[Fields.KEYWORDS], list
            ):
                record_dict[Fields.KEYWORDS] = ", ".join(record_dict[Fields.KEYWORDS])

            record_dict.pop("TY", None)
            record_dict.pop("Y2", None)
            record_dict.pop("DB", None)
            record_dict.pop("C1", None)
            record_dict.pop("T3", None)
            record_dict.pop("AD", None)
            record_dict.pop("CY", None)
            record_dict.pop("M3", None)
            record_dict.pop("EP", None)
            record_dict.pop("Y1", None)
            record_dict.pop("Y2", None)
            record_dict.pop("JA", None)
            record_dict.pop("JO", None)
            record_dict.pop("VO", None)
            record_dict.pop("VL", None)
            record_dict.pop("IS", None)
            record_dict.pop("ER", None)

            for key, value in record_dict.items():
                record_dict[key] = str(value)

        records = colrev.loader.load_utils.load(
            filename=filename,
            unique_id_field="INCREMENTAL",
            entrytype_setter=entrytype_setter,
            field_mapper=field_mapper,
<<<<<<< HEAD
            logger=self.review_manager.logger,
=======
            logger=logger,
>>>>>>> 1ef0cca1
            format_names=True,
        )

        return records

    @classmethod
    def ensure_append_only(cls, filename: Path) -> bool:
        """Ensure that the SearchSource file is append-only"""
        return filename.suffix in [".ris"]

    @classmethod
    def _load_csv(cls, *, filename: Path, logger: logging.Logger) -> dict:
        def entrytype_setter(record_dict: dict) -> None:
            if record_dict["Category"] == "Magazine":
                record_dict[Fields.ENTRYTYPE] = ENTRYTYPES.ARTICLE
            elif record_dict["Category"] == "Conference Publication":
                record_dict[Fields.ENTRYTYPE] = ENTRYTYPES.INPROCEEDINGS
            else:
                record_dict[Fields.ENTRYTYPE] = ENTRYTYPES.MISC

        def field_mapper(record_dict: dict) -> None:
            record_dict[Fields.TITLE] = record_dict.pop("Title", "")
            record_dict[Fields.AUTHOR] = record_dict.pop("Authors", "")
            record_dict[Fields.ABSTRACT] = record_dict.pop("Abstract", "")
            record_dict[Fields.DOI] = record_dict.pop("DOI", "")

            if record_dict[Fields.ENTRYTYPE] == ENTRYTYPES.ARTICLE:
                record_dict[Fields.JOURNAL] = record_dict.pop("Publication", "")
            if record_dict[Fields.ENTRYTYPE] == ENTRYTYPES.INPROCEEDINGS:
                record_dict[Fields.BOOKTITLE] = record_dict.pop("Publication", "")

            record_dict.pop("Category", None)
            record_dict.pop("Affiliations", None)

            for key in list(record_dict.keys()):
                value = record_dict[key]
                record_dict[key] = str(value)
                if value == "" or pd.isna(value):
                    del record_dict[key]

        records = colrev.loader.load_utils.load(
            filename=filename,
            unique_id_field="DOI",
            entrytype_setter=entrytype_setter,
            field_mapper=field_mapper,
            logger=logger,
        )
        return records

    @classmethod
    def load(cls, *, filename: Path, logger: logging.Logger) -> dict:
        """Load the records from the SearchSource file"""

        if filename.suffix == ".ris":
            return cls._load_ris(filename=filename, logger=logger)

        if filename.suffix == ".csv":
            return cls._load_csv(filename=filename, logger=logger)

        raise NotImplementedError

    def prepare(
        self, record: colrev.record.record.Record, source: colrev.settings.SearchSource
    ) -> colrev.record.record.Record:
        """Source-specific preparation for IEEEXplore"""

        if source.filename.suffix == ".csv":
            if Fields.AUTHOR in record.data:
                record.data[Fields.AUTHOR] = (
                    colrev.record.record_prep.PrepRecord.format_author_field(
                        record.data[Fields.AUTHOR]
                    )
                )
            return record
        return record<|MERGE_RESOLUTION|>--- conflicted
+++ resolved
@@ -296,11 +296,7 @@
             unique_id_field="INCREMENTAL",
             entrytype_setter=entrytype_setter,
             field_mapper=field_mapper,
-<<<<<<< HEAD
-            logger=self.review_manager.logger,
-=======
             logger=logger,
->>>>>>> 1ef0cca1
             format_names=True,
         )
 
