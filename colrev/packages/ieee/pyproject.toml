[tool.poetry]
name = "colrev.ieee"
description = "CoLRev package for ieee"
version = "0.1.0"
<<<<<<< HEAD
authors = ["Gerit Wagner <gerit.wagner@uni-bamberg.de>"]
license = "MIT"
documentation = "https://github.com/CoLRev-Environment/colrev/blob/main/colrev/packages/ieee/README.md"

=======
license = "MIT"
authors = [
    "Gerit Wagner <gerit.wagner@uni-bamberg.de>",
    "Rhea Nguyen",
    "Malou Schmidt",
    "Frederic Fischer",
    "Janus Fiegen",
    "Albert Borchardt"
]
repository = "https://github.com/CoLRev-Environment/colrev/tree/main/colrev/packages/ieee"
>>>>>>> a5e2ab85

[[tool.poetry.packages]]
include = "src"

[tool.poetry.dependencies]
python = ">=3.8, <4"

[tool.colrev]
<<<<<<< HEAD
dev_status = "experimental"
documentation = "README.md"
colrev_doc_link = "README.md"
=======

colrev_doc_description = "IEEEXplore"
colrev_doc_link = "README.md"
search_types = ["API"]
>>>>>>> a5e2ab85

[tool.poetry.plugins.colrev]
search_source = "colrev.packages.ieee.src.ieee:IEEEXploreSearchSource"

[build-system]
requires = ["poetry-core>=1.0.0", "cython<3.0"]
build-backend = "poetry.core.masonry.api"<|MERGE_RESOLUTION|>--- conflicted
+++ resolved
@@ -2,12 +2,6 @@
 name = "colrev.ieee"
 description = "CoLRev package for ieee"
 version = "0.1.0"
-<<<<<<< HEAD
-authors = ["Gerit Wagner <gerit.wagner@uni-bamberg.de>"]
-license = "MIT"
-documentation = "https://github.com/CoLRev-Environment/colrev/blob/main/colrev/packages/ieee/README.md"
-
-=======
 license = "MIT"
 authors = [
     "Gerit Wagner <gerit.wagner@uni-bamberg.de>",
@@ -18,7 +12,6 @@
     "Albert Borchardt"
 ]
 repository = "https://github.com/CoLRev-Environment/colrev/tree/main/colrev/packages/ieee"
->>>>>>> a5e2ab85
 
 [[tool.poetry.packages]]
 include = "src"
@@ -27,16 +20,9 @@
 python = ">=3.8, <4"
 
 [tool.colrev]
-<<<<<<< HEAD
-dev_status = "experimental"
-documentation = "README.md"
-colrev_doc_link = "README.md"
-=======
-
 colrev_doc_description = "IEEEXplore"
 colrev_doc_link = "README.md"
 search_types = ["API"]
->>>>>>> a5e2ab85
 
 [tool.poetry.plugins.colrev]
 search_source = "colrev.packages.ieee.src.ieee:IEEEXploreSearchSource"
