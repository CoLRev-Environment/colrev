--- conflicted
+++ resolved
@@ -42,13 +42,7 @@
         self.documentation = self.config["project"].get("documentation", "")
 
         self.status = self.config["tool"]["colrev"]["dev_status"]
-<<<<<<< HEAD
-        self.colrev_doc_link = self.config["project"]["colrev_doc_link"]
-        self.authors = self.config["project"]["authors"]
-        self.license = self.config["project"]["license"]
-=======
         self.colrev_doc_link = self.config["tool"]["colrev"]["colrev_doc_link"]
->>>>>>> fd698b1b
 
     def _load_config(self) -> dict:
         config_path = self.package_dir / "pyproject.toml"
