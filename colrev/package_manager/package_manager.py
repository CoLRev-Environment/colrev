--- conflicted
+++ resolved
@@ -39,29 +39,6 @@
 
         return type_identifier_endpoint_dict
 
-<<<<<<< HEAD
-    def update_package_list(self) -> None:
-        """Generates the package_endpoints.json
-        based on the packages in packages/packages.json
-        and the endpoints.json files in the top directory of each package."""
-
-        packages = []
-        for package_dir in self._get_package_identifiers():
-            try:
-                packages.append(colrev.package_manager.package.Package(package_dir))
-            except colrev_exceptions.MissingDependencyError as exc:
-                print(exc)
-                continue
-
-        doc_reg_manager = (
-            colrev.package_manager.doc_registry_manager.DocRegistryManager(
-                package_manager=self, packages=packages
-            )
-        )
-        doc_reg_manager.update()
-
-=======
->>>>>>> a5e2ab85
     def discover_packages(self, *, package_type: EndpointType) -> typing.Dict:
         """Discover packages"""
 
