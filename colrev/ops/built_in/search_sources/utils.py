#! /usr/bin/env python
"""Utility to transform crossref/doi.org items to records"""
from __future__ import annotations

import html
import re

<<<<<<< HEAD

def __get_year(*, item: dict) -> str:
    year = ""
=======
# pylint: disable=duplicate-code


def __get_year(*, item: dict) -> str:
>>>>>>> c18e22fc
    try:
        if "published-print" in item:
            date_parts = item["published-print"]["date-parts"]
        elif "published" in item:
            date_parts = item["published"]["date-parts"]
        elif "published-online" in item:
            date_parts = item["published-online"]["date-parts"]
<<<<<<< HEAD
=======
        else:
            return ""
>>>>>>> c18e22fc
        year = str(date_parts[0][0])
    except KeyError:
        pass
    return year


def __get_authors(*, item: dict) -> str:
    authors_strings = []
    for author in item.get("author", "NA"):
        a_string = ""
        if "family" in author:
            a_string += author["family"]
            if "given" in author:
                a_string += f", {author['given']}"
            authors_strings.append(a_string)
    return " and ".join(authors_strings)
<<<<<<< HEAD


=======


>>>>>>> c18e22fc
def __get_number(*, item: dict) -> str:
    if "journal-issue" in item:
        if "issue" in item["journal-issue"]:
            item["issue"] = item["journal-issue"]["issue"]
    return str(item.get("issue", ""))


def __get_fulltext(*, item: dict) -> str:
    fulltext_link = ""
    # Note : better use the doi-link resolution
    fulltext_link_l = [
        u["URL"] for u in item.get("link", []) if "pdf" in u["content-type"]
    ]
    if len(fulltext_link_l) == 1:
        fulltext_link = fulltext_link_l.pop()
    return fulltext_link


def __item_to_record(*, item: dict) -> dict:
    # Note: the format differst between crossref and doi.org

    if isinstance(item["title"], list):
        item["title"] = str(item["title"][0])
    assert isinstance(item["title"], str)

<<<<<<< HEAD
    if isinstance(item["container-title"], list):
        item["container-title"] = item["container-title"][0]
    assert isinstance(item["container-title"], str)
=======
    if isinstance(item.get("container-title", ""), list):
        item["container-title"] = item["container-title"][0]
    assert isinstance(item.get("container-title", ""), str)
>>>>>>> c18e22fc

    item["ENTRYTYPE"] = "misc"
    if item.get("type", "NA") == "journal-article":
        item.update(ENTRYTYPE="article")
        item.update(journal=item.get("container-title", ""))
    elif item.get("type", "NA") == "proceedings-article":
        item.update(ENTRYTYPE="inproceedings")
        item.update(booktitle=item.get("container-title", ""))
    elif item.get("type", "NA") == "book":
        item.update(ENTRYTYPE="book")
        item.update(series=item.get("container-title", ""))

    item.update(author=__get_authors(item=item))
    item.update(year=__get_year(item=item))
    item.update(volume=str(item.get("volume", "")))
    item.update(number=__get_number(item=item))
    item.update(pages=item.get("page", "").replace("-", "--"))
    item.update(cited_by=item.get("is-referenced-by-count", ""))
    item.update(doi=item.get("DOI", "").upper())
    item.update(fulltext=__get_fulltext(item=item))

    return item


def __flag_retracts(*, record_dict: dict) -> dict:
    if "update-to" in record_dict:
        for update_item in record_dict["update-to"]:
            if update_item["type"] == "retraction":
                record_dict["warning"] = "retracted"
    if "(retracted)" in record_dict.get("title", "").lower():
        record_dict["warning"] = "retracted"
    return record_dict


def __format_fields(*, record_dict: dict) -> dict:
    for key, value in record_dict.items():
        record_dict[key] = str(value).replace("{", "").replace("}", "")
        if key in ["colrev_masterdata_provenance", "colrev_data_provenance", "doi"]:
            continue
        # Note : some dois (and their provenance) contain html entities
        if not isinstance(value, str):
            continue
        value = value.replace("<scp>", "{")
        value = value.replace("</scp>", "}")
        record_dict[key] = html.unescape(str(value))
        value = value.replace("\n", " ")
        value = re.sub(r"<\/?[^>]*>", " ", value)
        value = re.sub(r"<\/?jats\:[^>]*>", " ", value)
        value = re.sub(r"\s+", " ", value).rstrip().lstrip()
        record_dict[key] = value

    return record_dict


def __set_forthcoming(*, record_dict: dict) -> dict:
    if (
        not any(x in record_dict for x in ["published-print", "published"])
        and "year" in record_dict
    ):
        record_dict.update(published_online=record_dict["year"])
        record_dict.update(year="forthcoming")
    return record_dict


def __remove_fields(*, record_dict: dict) -> dict:
    # Drop empty and non-supported fields
    supported_fields = [
        "ENTRYTYPE",
        "ID",
        "title",
        "author",
        "year",
        "journal",
        "booktitle",
        "volume",
        "number",
        "pages",
        "doi",
        "fulltext",
        "abstract",
        "warning",
        "language",
    ]
    record_dict = {
        k: v for k, v in record_dict.items() if k in supported_fields and v != ""
    }

    return record_dict


def json_to_record(*, item: dict) -> dict:
    """Convert a crossref item to a record dict"""

    record_dict = __item_to_record(item=item)
    record_dict = __set_forthcoming(record_dict=record_dict)
    record_dict = __flag_retracts(record_dict=record_dict)
    record_dict = __format_fields(record_dict=record_dict)
    record_dict = __remove_fields(record_dict=record_dict)

    return record_dict


if __name__ == "__main__":
    pass<|MERGE_RESOLUTION|>--- conflicted
+++ resolved
@@ -5,16 +5,10 @@
 import html
 import re
 
-<<<<<<< HEAD
-
-def __get_year(*, item: dict) -> str:
-    year = ""
-=======
 # pylint: disable=duplicate-code
 
 
 def __get_year(*, item: dict) -> str:
->>>>>>> c18e22fc
     try:
         if "published-print" in item:
             date_parts = item["published-print"]["date-parts"]
@@ -22,11 +16,8 @@
             date_parts = item["published"]["date-parts"]
         elif "published-online" in item:
             date_parts = item["published-online"]["date-parts"]
-<<<<<<< HEAD
-=======
         else:
             return ""
->>>>>>> c18e22fc
         year = str(date_parts[0][0])
     except KeyError:
         pass
@@ -43,13 +34,8 @@
                 a_string += f", {author['given']}"
             authors_strings.append(a_string)
     return " and ".join(authors_strings)
-<<<<<<< HEAD
 
 
-=======
-
-
->>>>>>> c18e22fc
 def __get_number(*, item: dict) -> str:
     if "journal-issue" in item:
         if "issue" in item["journal-issue"]:
@@ -75,15 +61,9 @@
         item["title"] = str(item["title"][0])
     assert isinstance(item["title"], str)
 
-<<<<<<< HEAD
-    if isinstance(item["container-title"], list):
-        item["container-title"] = item["container-title"][0]
-    assert isinstance(item["container-title"], str)
-=======
     if isinstance(item.get("container-title", ""), list):
         item["container-title"] = item["container-title"][0]
     assert isinstance(item.get("container-title", ""), str)
->>>>>>> c18e22fc
 
     item["ENTRYTYPE"] = "misc"
     if item.get("type", "NA") == "journal-article":
