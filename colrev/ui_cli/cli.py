#! /usr/bin/env python3
"""Command-line interface for CoLRev."""
from __future__ import annotations

import logging
import os
import subprocess  # nosec
import sys
import time
import typing
import webbrowser
from functools import partial
from functools import wraps
from pathlib import Path
from runpy import run_module

import click
import click_completion.core
import click_repl
import pandas as pd
import pkg_resources
from git.exc import GitCommandError

import colrev.env.local_index
import colrev.env.local_index_builder
import colrev.exceptions as colrev_exceptions
import colrev.ops.check
import colrev.package_manager.package_manager
import colrev.record.record
import colrev.review_manager
import colrev.ui_cli.add_package_to_settings
import colrev.ui_cli.cli_status_printer
import colrev.ui_cli.cli_validation
import colrev.ui_cli.dedupe_errors
from colrev.constants import Colors
from colrev.constants import Fields
from colrev.constants import RecordState
from colrev.constants import ScreenCriterionType

# pylint: disable=too-many-lines
# pylint: disable=redefined-builtin
# pylint: disable=redefined-outer-name
# pylint: disable=too-many-arguments
# pylint: disable=unused-argument
# pylint: disable=superfluous-parens
# pylint: disable=too-many-locals
# pylint: disable=import-outside-toplevel
# pylint: disable=too-many-locals
# pylint: disable=import-outside-toplevel
# pylint: disable=too-many-return-statements

# Note: autocompletion needs bash/... activation:
# https://click.palletsprojects.com/en/7.x/bashcomplete/

EXACT_CALL = "colrev " + subprocess.list2cmdline(sys.argv[1:])  # nosec

PACKAGE_MANAGER = colrev.package_manager.package_manager.PackageManager()
# TYPE_IDENTIFIER_ENDPOINT_DICT = PACKAGE_MANAGER.load_type_identifier_endpoint_dict()

SHELL_MODE = False


def _custom_startswith(string: str, incomplete: str) -> bool:
    """A custom completion matching that supports case insensitive matching"""
    if os.environ.get("_CLICK_COMPLETION_COMMAND_CASE_INSENSITIVE_COMPLETE"):
        string = string.lower()
        incomplete = incomplete.lower()
    return string.startswith(incomplete)


click_completion.core.startswith = _custom_startswith
click_completion.init()


def get_search_files() -> list:
    """Get the search files (for click choices)"""
    # Take the filenames from sources because there may be API searches
    # without files (yet)
    try:
        review_manager = colrev.review_manager.ReviewManager()
        return [str(x.filename) for x in review_manager.settings.sources]
    except Exception:  # pylint: disable=broad-exception-caught
        return []


class SpecialHelpOrder(click.Group):
    """Order for cli commands in help page overview"""

    def __init__(self, *args, **kwargs) -> None:  # type: ignore
        self.help_priorities: dict = {}
        super().__init__(*args, **kwargs)

    def get_help(self, ctx: click.core.Context):  # type: ignore
        self.list_commands = self.list_commands_for_help  # type: ignore  # noqa
        return super().get_help(ctx)

    def list_commands_for_help(self, ctx: click.core.Context) -> typing.Generator:
        """reorder the list of commands when listing the help"""
        commands = super().list_commands(ctx)
        return (
            c[1]
            for c in sorted(
                (self.help_priorities.get(command, 1), command) for command in commands
            )
        )

    def command(self, *args, **kwargs):  # type: ignore
        """Behaves the same as `click.Group.command()` except capture
        a priority for listing command names in help.
        """
        help_priority = kwargs.pop("help_priority", 1)
        help_priorities = self.help_priorities

        def decorator(fun):  # type: ignore
            # pylint: disable=super-with-arguments
            cmd = super(SpecialHelpOrder, self).command(*args, **kwargs)(fun)
            help_priorities[cmd.name] = help_priority
            return cmd

        return decorator


def catch_exception(func=None, *, handle) -> typing.Any:  # type: ignore
    """Catch typical cli exceptions (e.g., CoLRevException)"""
    if not func:
        return partial(catch_exception, handle=handle)

    # pylint: disable=inconsistent-return-statements
    @wraps(func)
    def wrapper(*args, **kwargs) -> None:  # type: ignore
        try:
            return func(*args, **kwargs)
        except colrev_exceptions.CoLRevException as exc:
            if kwargs.get("verbose", False):
                raise exc
            print(exc)

    return wrapper


@click.group(cls=SpecialHelpOrder)
@click.pass_context
def main(ctx: click.core.Context) -> None:
    """CoLRev commands:

    \b
    status        Shows status, how to proceed, and checks for errors

    \b
    init          Initialize (define review objectives and type)
    retrieve      Search, load, prepare, and deduplicate metadata records
    prescreen     Exclude records based on metadata
    pdfs          Get and prepare PDFs
    screen        Include records based on PDFs
    data          Complete selected forms of data analysis and synthesis

    \b
    validate      Validate changes in the previous commit

    Recommended workflow: colrev status > colrev OPERATION > colrev validate

    Documentation:  https://colrev.readthedocs.io/
    """

    try:
        if ctx.invoked_subcommand == "shell":
            ctx.obj = {"review_manager": colrev.review_manager.ReviewManager()}
    except colrev.exceptions.RepoSetupError:
        pass


def get_review_manager(
    ctx: click.core.Context, review_manager_params: dict
) -> colrev.review_manager.ReviewManager:
    """Get review_manager instance. If it's available in ctx object, reuse that
    if not creates a new one, Once created will update the review_manager with
    the given parameters. If params requires review_manager to be reloaded, will
    reload it
    """

    review_manager_params["exact_call"] = ctx.command_path
    try:
        review_manager = ctx.obj["review_manager"]
        if (
            "navigate_to_home_dir" in review_manager_params
            or "path_str" in review_manager_params
            or "skip_upgrade" in review_manager_params
        ):
            print("init review manager object ...")
            review_manager = colrev.review_manager.ReviewManager(
                **review_manager_params
            )
            ctx.obj["review_manager"] = review_manager
        else:
            review_manager.update_config(**review_manager_params)
        if SHELL_MODE:
            review_manager.shell_mode = True
        return review_manager
    except (TypeError, KeyError):
        review_manager = colrev.review_manager.ReviewManager(**review_manager_params)
        ctx.obj = {"review_manager": review_manager}
        if SHELL_MODE:
            review_manager.shell_mode = True
        return review_manager


@main.command(help_priority=100)
@click.pass_context
@catch_exception(handle=(colrev_exceptions.CoLRevException))
def shell(
    ctx: click.core.Context,
) -> None:
    """Starts a interactive terminal"""
    from prompt_toolkit.history import FileHistory

    print(f"CoLRev version {colrev.__version__}")
    print("Workflow: status > OPERATION > validate")
    print("https://colrev.readthedocs.io/en/latest/")
    print("Type exit to close the shell")
    print()
    prompt_kwargs = {"history": FileHistory(".history"), "message": "CoLRev > "}
    # pylint: disable=global-statement
    global SHELL_MODE
    SHELL_MODE = True
    click_repl.repl(ctx, prompt_kwargs=prompt_kwargs)


@main.command(help_priority=100)
@click.pass_context
@catch_exception(handle=(colrev_exceptions.CoLRevException))
def exit(
    ctx: click.core.Context,
) -> None:
    """Starts a interactive terminal"""
    import inspect

    curframe = inspect.currentframe()
    calframe = inspect.getouterframes(curframe, 2)
    if calframe[7].function == "shell":
        raise click_repl.exceptions.ExitReplException


@main.command(help_priority=1)
@click.option(
    "--type",
<<<<<<< HEAD
    # type=click.Choice(
    #     package_manager.discover_packages(
    #         package_type=EndpointType.review_type,
    #     )
    # ),
=======
    # type=click.Choice(TYPE_IDENTIFIER_ENDPOINT_DICT[EndpointType.review_type]),
>>>>>>> a5e2ab85
    default="colrev.literature_review",
    help="Review type for the setup.",
)
@click.option(
    "-f",
    "--force",
    is_flag=True,
    default=False,
    help="Force mode",
)
@click.option(
    "--light",
    is_flag=True,
    default=False,
    help="Setup a lightweight repository (without Docker services)",
)
@click.option(
    "--example",
    is_flag=True,
    default=False,
    help="Add search results example",
)
@click.pass_context
@catch_exception(handle=(colrev_exceptions.CoLRevException))
def init(
    ctx: click.core.Context,
    type: str,
    example: bool,
    force: bool,
    light: bool,
) -> None:
    """Initialize (define review objectives and type)

    Docs: https://colrev.readthedocs.io/en/latest/manual/problem_formulation/init.html
    """
    import colrev.ops.init

    colrev.ops.init.Initializer(
        review_type=type,
        target_path=Path.cwd(),
        example=example,
        force_mode=force,
        light=light,
        exact_call=EXACT_CALL,
    )


@main.command(help_priority=2)
@click.option(
    "-v",
    "--verbose",
    is_flag=True,
    default=False,
    help="Verbose: printing more infos",
)
@click.pass_context
@catch_exception(handle=(colrev_exceptions.CoLRevException))
def status(
    ctx: click.core.Context,
    verbose: bool,
) -> None:
    """Show status"""
    try:
        review_manager = get_review_manager(
            ctx,
            {"force_mode": False, "verbose_mode": verbose, "exact_call": EXACT_CALL},
        )
        status_operation = review_manager.get_status_operation()
        colrev.ui_cli.cli_status_printer.print_project_status(status_operation)

    except KeyboardInterrupt:
        print("Stopped...")
    except colrev_exceptions.RepoSetupError as exc:
        print(exc)


@main.command(help_priority=100)
@click.option(
    "-v",
    "--verbose",
    is_flag=True,
    default=False,
    help="Verbose: printing more infos",
)
@click.pass_context
def dashboard(
    ctx: click.core.Context,
    verbose: bool,
) -> None:
    """Allows to track project progress through dashboard"""
    import colrev.packages.ui_web.src.dashboard

    try:
        colrev.packages.ui_web.src.dashboard.main()
    except colrev_exceptions.NoRecordsError:
        print("No records imported yet.")
    except colrev_exceptions.CoLRevException as exc:
        if verbose:
            raise exc
        print(exc)


@main.command(help_priority=3)
@click.option(
    "-v",
    "--verbose",
    is_flag=True,
    default=False,
    help="Verbose: printing more infos",
)
@click.option(
    "-f",
    "--force",
    is_flag=True,
    default=False,
    help="Force mode",
)
@click.pass_context
@catch_exception(handle=(colrev_exceptions.CoLRevException))
def retrieve(
    ctx: click.core.Context,
    verbose: bool,
    force: bool,
) -> None:
    """Retrieve, a high-level operation, consists of search, load, prep, and dedupe.

    \b
    To retrieve search results:
    - Copy files (*.bib, *.ris, *.xlsx, ...) to the directory data/search or
    - Copy PDF files to the directory data/pdfs or
    - Add an API-based search, as described in the documentation:

    https://colrev.readthedocs.io/en/latest/manual/metadata_retrieval/search.html
    """

    review_manager = get_review_manager(
        ctx,
        {"verbose_mode": verbose, "force_mode": force, "high_level_operation": True},
    )

    pdf_dir = review_manager.paths.pdf
    search_dir = review_manager.paths.search
    if not any(search_dir.iterdir()) and not any(pdf_dir.iterdir()):
        # Note : API-based searches automatically retrieve files
        # when they are added, i.e., the following message should
        # not be shown.
        print(
            "To retrieve search results,\n"
            " - copy files (*.bib, *.ris, *.xlsx, ...) "
            f"to the directory {review_manager.paths.SEARCH_DIR} or\n"
            f" - copy PDF files to the directory {review_manager.paths.PDF_DIR} or \n"
            " - add an API-based search, as described in the documentation:\n"
            "https://colrev.readthedocs.io/en/latest/manual/metadata_retrieval/search.html"
        )
        return

    review_manager.logger.info("Retrieve")
    review_manager.logger.info(
        "Retrieve is a high-level operation consisting of search, load, prep, and dedupe:"
    )
    print()

    review_manager.exact_call = "colrev search"
    search_operation = review_manager.get_search_operation()
    search_operation.add_most_likely_sources()
    search_operation.main(rerun=False)

    print()

    review_manager.exact_call = "colrev load"
    load_operation = review_manager.get_load_operation(hide_load_explanation=True)
    load_operation.main(keep_ids=False)

    print()
    review_manager.exact_call = "colrev prep"
    prep_operation = review_manager.get_prep_operation()
    prep_operation.main()

    print()

    review_manager.exact_call = "colrev dedupe"
    dedupe_operation = review_manager.get_dedupe_operation()
    dedupe_operation.main()


@main.command(help_priority=4)
@click.option(
    "-a",
    "--add",
<<<<<<< HEAD
    # type=click.Choice(
    #     package_manager.discover_packages(
    #         package_type=EndpointType.search_source,
    #     )
    # ),
=======
    # type=click.Choice(TYPE_IDENTIFIER_ENDPOINT_DICT[EndpointType.search_source]),
>>>>>>> a5e2ab85
    help="""Search source to be added.""",
)
@click.option(
    "-p",
    "--params",
    type=str,
    help="Parameters",
)
@click.option("--view", is_flag=True, default=False, help="View search sources")
@click.option(
    "-s",
    "--selected",
    type=click.Choice(get_search_files()),
    help="Only retrieve search results for selected sources",
)
@click.option(
    "-r",
    "--rerun",
    is_flag=True,
    default=False,
    help="Rerun API-based searches, retrieving and updating all records "
    + "(not just the most recent ones)",
)
@click.option(
    "-bws",
    help="Backward search on a selected paper",
)
@click.option(
    "--skip",
    is_flag=True,
    default=False,
    help="Skip adding new SearchSources",
)
@click.option(
    "-scs",
    "--setup_custom_script",
    is_flag=True,
    default=False,
    help="Setup template for custom search script.",
)
@click.option(
    "-v",
    "--verbose",
    is_flag=True,
    default=False,
    help="Verbose: printing more infos",
)
@click.option(
    "-f",
    "--force",
    is_flag=True,
    default=False,
    help="Force mode",
)
@click.pass_context
@catch_exception(handle=(colrev_exceptions.CoLRevException))
def search(
    ctx: click.core.Context,
    add: str,
    params: str,
    view: bool,
    selected: str,
    rerun: bool,
    bws: str,
    skip: str,
    setup_custom_script: bool,
    verbose: bool,
    force: bool,
) -> None:
    """Search for records

    Docs: https://colrev.readthedocs.io/en/latest/manual/metadata_retrieval/search.html
    """

    review_manager = get_review_manager(
        ctx, {"verbose_mode": verbose, "force_mode": force, "exact_call": EXACT_CALL}
    )

    search_operation = review_manager.get_search_operation()

    if view:
        for source in search_operation.sources:
            search_operation.review_manager.p_printer.pprint(source)
        return

    if add:
        # pylint: disable=import-outside-toplevel
        # pylint: disable=reimported
        import colrev.ui_cli.add_package_to_settings

        colrev.ui_cli.add_package_to_settings.add_package_to_settings(
            PACKAGE_MANAGER,
            operation=search_operation,
            package_identifier=add,
            params=params,
        )
        return

    if skip:
        existing_sources = ",".join(
            str(
                source.filename
                for source in search_operation.review_manager.settings.sources
            )
        )
        search_operation.main(selection_str=existing_sources, rerun=rerun)
        return

    if setup_custom_script:
        import colrev.ui_cli.setup_custom_scripts

        colrev.ui_cli.setup_custom_scripts.setup_custom_search_script(
            review_manager=review_manager
        )
        print("Activated custom_search_script.py.")
        print(
            f"Please update the source in {review_manager.paths.SETTINGS_FILE} and commit."
        )
    elif bws:
        import colrev.ui_cli.search_backward_selective

        colrev.ui_cli.search_backward_selective.main(
            search_operation=search_operation, bws=bws
        )
        return

    import colrev.ui_cli.detect_and_add_source

    cli_source_adder = colrev.ui_cli.detect_and_add_source.CLISourceAdder(
        search_operation=search_operation
    )
    sources_added = cli_source_adder.add_new_sources()
    if sources_added:
        if selected is None:
            selected = ",".join(
                [
                    str(source.filename)
                    for source in search_operation.review_manager.settings.sources
                    if source.filename not in [x.filename for x in sources_added]
                ]
            )
        else:
            input(selected)  # notify /handle pre-selected when adding new

    search_operation.main(selection_str=selected, rerun=rerun)


@main.command(help_priority=5)
@click.option(
    "-k",
    "--keep_ids",
    is_flag=True,
    default=False,
    help="Do not change the record IDs. Useful when importing an existing sample.",
)
@click.option(
    "-sq",
    "--skip_query",
    is_flag=True,
    default=False,
    help="Skip entering the search query (if applicable)",
)
@click.option(
    "-v",
    "--verbose",
    is_flag=True,
    default=False,
    help="Verbose: printing more infos",
)
@click.option(
    "-f",
    "--force",
    is_flag=True,
    default=False,
    help="Force mode",
)
@click.pass_context
@catch_exception(handle=(colrev_exceptions.CoLRevException))
def load(
    ctx: click.core.Context,
    keep_ids: bool,
    skip_query: bool,
    verbose: bool,
    force: bool,
) -> None:
    """Load records

    Docs: https://colrev.readthedocs.io/en/latest/manual/metadata_retrieval/load.html
    """

    review_manager = get_review_manager(
        ctx, {"verbose_mode": verbose, "force_mode": force, "exact_call": EXACT_CALL}
    )
    load_operation = review_manager.get_load_operation()

    # Note : reinitialize to load new scripts:
    load_operation = review_manager.get_load_operation(hide_load_explanation=True)

    load_operation.main(keep_ids=keep_ids)


@main.command(help_priority=6)
@click.option(
    "-a",
    "--add",
<<<<<<< HEAD
    # type=click.Choice(
    #     package_manager.discover_packages(
    #         package_type=EndpointType.prep,
    #     )
    # ),
=======
    # type=click.Choice(TYPE_IDENTIFIER_ENDPOINT_DICT[EndpointType.prep]),
>>>>>>> a5e2ab85
    help="""Prep package to be added.""",
)
@click.option(
    "-p",
    "--params",
    type=str,
    help="Parameters",
)
@click.option(
    "-k",
    "--keep_ids",
    is_flag=True,
    default=False,
    help="Do not change the record IDs. Useful when importing an existing sample.",
)
@click.option(
    "--polish",
    is_flag=True,
    default=False,
    help="Polish record metadata (includes records in md_processed or beyond).",
)
@click.option(
    "-d",
    "--debug",
    type=str,
    help="Debug the preparation step for a selected record (can be 'all').",
)
@click.option(
    "--cpu",
    type=int,
    help="Number of cpus (parallel processes)",
)
@click.option(
    "-scs",
    "--setup_custom_script",
    is_flag=True,
    default=False,
    help="Setup template for custom prep script.",
)
@click.option(
    "-v",
    "--verbose",
    is_flag=True,
    default=False,
    help="Verbose: printing more infos",
)
@click.option(
    "-f",
    "--force",
    is_flag=True,
    default=False,
    help="Force mode",
)
@click.pass_context
@catch_exception(handle=(colrev_exceptions.CoLRevException))
def prep(
    ctx: click.core.Context,
    add: str,
    params: str,
    keep_ids: bool,
    polish: bool,
    debug: str,
    cpu: int,
    setup_custom_script: bool,
    verbose: bool,
    force: bool,
) -> None:
    """Prepare records

    Docs: https://colrev.readthedocs.io/en/latest/manual/metadata_retrieval/prep.html
    """

    try:
        review_manager = get_review_manager(
            ctx,
            {"verbose_mode": verbose, "force_mode": force, "exact_call": EXACT_CALL},
        )

        if debug:
            review_manager.force_mode = True
            debug_prep_operation = review_manager.get_prep_operation(
                polish=polish,
                cpu=cpu,
                debug=True,
            )
            debug_prep_operation.run_debug(debug_ids=debug)  # type: ignore
            return

        prep_operation = review_manager.get_prep_operation(polish=polish, cpu=cpu)
        if setup_custom_script:
            prep_operation.setup_custom_script()
            print("Activated custom_prep_script.py.")
            print(
                "Please check and adapt its position in the "
                f"{review_manager.paths.SETTINGS_FILE} and commit."
            )
            return
        if add:

            colrev.ui_cli.add_package_to_settings.add_package_to_settings(
                PACKAGE_MANAGER,
                operation=prep_operation,
                package_identifier=add,
                params=params,
            )
            return

        prep_operation.main(keep_ids=keep_ids)

    except colrev_exceptions.ServiceNotAvailableException as exc:
        print(exc)
        print("You can use the force mode to override")
        print(f"  {Colors.ORANGE}colrev prep -f{Colors.END}")
        return


@main.command(help_priority=7)
@click.option(
    "-a",
    "--add",
<<<<<<< HEAD
    # type=click.Choice(
    #     package_manager.discover_packages(
    #         package_type=EndpointType.prep_man,
    #     )
    # ),
=======
    # type=click.Choice(TYPE_IDENTIFIER_ENDPOINT_DICT[EndpointType.prep_man]),
>>>>>>> a5e2ab85
    help="""Prep-man script  to be added.""",
)
@click.option(
    "-p",
    "--params",
    type=str,
    help="Parameters",
)
@click.option(
    "--stats",
    is_flag=True,
    default=False,
    help="Print statistics of records with colrev_status md_needs_manual_preparation",
)
@click.option(
    "-l",
    "--languages",
    is_flag=True,
    default=False,
    help="Export spreadsheet to add missing language fields.",
)
@click.option(
    "-v",
    "--verbose",
    is_flag=True,
    default=False,
    help="Verbose: printing more infos",
)
@click.option(
    "-f",
    "--force",
    is_flag=True,
    default=False,
    help="Force mode",
)
@click.pass_context
@catch_exception(handle=(colrev_exceptions.CoLRevException))
def prep_man(
    ctx: click.core.Context,
    add: str,
    params: str,
    stats: bool,
    languages: bool,
    verbose: bool,
    force: bool,
) -> None:
    """Prepare records manually

    Docs: https://colrev.readthedocs.io/en/latest/manual/metadata_retrieval/prep.html
    """

    review_manager = get_review_manager(
        ctx, {"verbose_mode": verbose, "force_mode": force, "exact_call": EXACT_CALL}
    )
    prep_man_operation = review_manager.get_prep_man_operation()
    if languages:
        prep_man_operation.prep_man_langs()
        return

    if stats:
        prep_man_operation.prep_man_stats()
        return

    if add:

        colrev.ui_cli.add_package_to_settings.add_package_to_settings(
            PACKAGE_MANAGER,
            operation=prep_man_operation,
            package_identifier=add,
            params=params,
        )
        return

    prep_man_operation.main()


def _view_dedupe_details(dedupe_operation: colrev.ops.dedupe.Dedupe) -> None:
    info = dedupe_operation.get_info()

    if len(info["same_source_merges"]) > 0:
        print(f"\n\n{Colors.RED}Same source merges to check:{Colors.END}")
        print("\n- " + "\n- ".join(info["same_source_merges"]))

    print(info["source_overlaps"])


@main.command(help_priority=8)
@click.option(
    "-a",
    "--add",
<<<<<<< HEAD
    # type=click.Choice(
    #     package_manager.discover_packages(
    #         package_type=EndpointType.dedupe,
    #     ),
    #     case_sensitive=False,
    # ),
=======
    # type=click.Choice(TYPE_IDENTIFIER_ENDPOINT_DICT[EndpointType.dedupe]),
>>>>>>> a5e2ab85
    help="""Dedupe package to be added.""",
)
@click.option(
    "-p",
    "--params",
    type=str,
    help="Parameters",
)
@click.option(
    "-m",
    "--merge",
    help="Merge records by providing a comma-separated list of IDs (ID1,ID2).",
    required=False,
)
@click.option(
    "-u",
    "--unmerge",
    help="Unmerge records by providing a comma-separated list of IDs (ID1,ID2).",
    required=False,
)
@click.option(
    "-f",
    "--fix_errors",
    is_flag=True,
    default=False,
    help="Fix errors marked in duplicates_to_validate.xlsx "
    "or non_duplicates_to_validate.xlsx or "
    "a dupes.txt file containing comma-separated ID tuples",
)
@click.option(
    "-gid",
    help="Merge records with identical global IDs (e.g., DOI)",
    is_flag=True,
    default=False,
)
@click.option("--view", is_flag=True, default=False, help="View dedupe info")
@click.option(
    "-d",
    "--debug",
    is_flag=True,
    default=False,
    help="Debug mode",
)
@click.option(
    "-v",
    "--verbose",
    is_flag=True,
    default=False,
    help="Verbose: printing more infos",
)
@click.option(
    "-f",
    "--force",
    is_flag=True,
    default=False,
    help="Force mode",
)
@click.pass_context
@catch_exception(handle=(colrev_exceptions.CoLRevException))
def dedupe(
    ctx: click.core.Context,
    add: str,
    params: str,
    merge: str,
    unmerge: str,
    fix_errors: bool,
    gid: bool,
    view: bool,
    debug: bool,
    verbose: bool,
    force: bool,
) -> None:
    """Deduplicate records

    Docs: https://colrev.readthedocs.io/en/latest/manual/metadata_retrieval/dedupe.html
    """

    review_manager = get_review_manager(
        ctx, {"verbose_mode": verbose, "force_mode": force, "exact_call": EXACT_CALL}
    )
    state_transition_operation = not view
    dedupe_operation = review_manager.get_dedupe_operation(
        notify_state_transition_operation=state_transition_operation
    )

    if add:

        colrev.ui_cli.add_package_to_settings.add_package_to_settings(
            PACKAGE_MANAGER,
            operation=dedupe_operation,
            package_identifier=add,
            params=params,
        )
        return

    if merge:
        assert "," in merge
        merge_ids = [i.split(",") for i in merge.split(";")]

        dedupe_operation.merge_records(merge=merge_ids)
        return

    if unmerge:
        dedupe_operation.unmerge_records(current_record_ids=unmerge.split(","))
        return
    if gid:
        dedupe_operation.merge_based_on_global_ids(apply=True)
        return
    if fix_errors:
        review_manager.report_logger.info("Dedupe: fix errors")
        review_manager.logger.info("Dedupe: fix errors")
        if not (
            dedupe_operation.dupe_file.is_file()
            or dedupe_operation.non_dupe_file_xlsx.is_file()
            or dedupe_operation.non_dupe_file_txt.is_file()
        ):
            review_manager.logger.error("No file with potential errors found.")
            return

        false_positives = colrev.ui_cli.dedupe_errors.load_dedupe_false_positives(
            dedupe_operation=dedupe_operation
        )
        false_negatives = colrev.ui_cli.dedupe_errors.load_dedupe_false_negatives(
            dedupe_operation=dedupe_operation
        )

        dedupe_operation.fix_errors(
            false_positives=false_positives,
            false_negatives=false_negatives,
        )
        print(
            "You can manually remove the duplicates_to_validate.xlsx, "
            "non_duplicates_to_validate.xlsx, and dupes.txt files."
        )
        return

    if view:
        _view_dedupe_details(dedupe_operation)
        return

    dedupe_operation.main(debug=debug)


@main.command(help_priority=9)
@click.option(
    "-a",
    "--add",
<<<<<<< HEAD
    # type=click.Choice(
    #     package_manager.discover_packages(
    #         package_type=EndpointType.prescreen,
    #     )
    # ),
=======
    # type=click.Choice(TYPE_IDENTIFIER_ENDPOINT_DICT[EndpointType.prescreen]),
>>>>>>> a5e2ab85
    help="""Prescreen package to be added.""",
)
@click.option(
    "-p",
    "--params",
    type=str,
    help="Parameters",
)
@click.option(
    "--include_all",
    is_flag=True,
    default=False,
    help="Include all records in prescreen",
)
@click.option(
    "--include_all_always",
    is_flag=True,
    default=False,
    help="Include all records in this and future prescreens",
)
@click.option(
    "--export_format",
    type=click.Choice(["CSV", "XLSX"], case_sensitive=False),
    help="Export table with the screening decisions",
)
@click.option(
    "--import_table",
    type=click.Path(exists=True),
    help="Import file with the screening decisions (csv/xlsx supported)",
)
@click.option(
    "--create_split",
    type=int,
    help="Split the prescreen between n researchers "
    + "(same size, non-overlapping samples)",
)
@click.option(
    "--split",
    type=str,
    default="",
    help="Prescreen a split sample",
)
@click.option(
    "-i",
    "--include",
    help="Prescreen include records based on IDs (ID1,ID2,...).",
    required=False,
)
@click.option(
    "-e",
    "--exclude",
    help="Prescreen exclude records based on IDs (ID1,ID2,...).",
    required=False,
)
@click.option(
    "-scs",
    "--setup_custom_script",
    is_flag=True,
    default=False,
    help="Setup template for custom prescreen script.",
)
@click.option(
    "-v",
    "--verbose",
    is_flag=True,
    default=False,
    help="Verbose: printing more infos",
)
@click.option(
    "-f",
    "--force",
    is_flag=True,
    default=False,
    help="Force mode",
)
@click.pass_context
@catch_exception(handle=(colrev_exceptions.CoLRevException))
def prescreen(
    ctx: click.core.Context,
    add: str,
    params: str,
    include_all: bool,
    include_all_always: bool,
    export_format: str,
    import_table: str,
    create_split: int,
    split: str,
    include: str,
    exclude: str,
    setup_custom_script: bool,
    verbose: bool,
    force: bool,
) -> None:
    """Pre-screen exclusion based on metadata (titles and abstracts)

    Docs: https://colrev.readthedocs.io/en/latest/manual/metadata_prescreen/prescreen.html
    """

    # pylint: disable=too-many-locals

    review_manager = get_review_manager(
        ctx, {"verbose_mode": verbose, "force_mode": force, "exact_call": EXACT_CALL}
    )
    prescreen_operation = review_manager.get_prescreen_operation()

    if export_format:
        prescreen_operation.export_table(export_table_format=export_format)

    elif import_table:
        prescreen_operation.import_table(import_table_path=import_table)

    elif include_all or include_all_always:
        prescreen_operation.include_all_in_prescreen(persist=include_all_always)

    elif create_split:
        splits = prescreen_operation.create_prescreen_split(create_split=create_split)
        for created_split in splits:
            print(created_split + "\n")

    elif include:
        prescreen_operation.include_records(ids=include)

    elif exclude:
        prescreen_operation.exclude_records(ids=exclude)

    elif setup_custom_script:
        prescreen_operation.setup_custom_script()
        print("Activated custom_prescreen_script.py.")
    elif add:

        colrev.ui_cli.add_package_to_settings.add_package_to_settings(
            PACKAGE_MANAGER,
            operation=prescreen_operation,
            package_identifier=add,
            params=params,
        )
    else:
        review_manager.logger.info("Prescreen")
        review_manager.logger.info(
            "Exclude irrelevant records based on metadata (i.e., titles and abstracts)."
        )
        review_manager.logger.info("Remaining records are retained provisionally")
        review_manager.logger.info(
            "In the screen, they can be included or excluded based on full-text documents."
        )
        review_manager.logger.info(
            "See https://colrev.readthedocs.io/en/"
            "latest/manual/metadata_prescreen/prescreen.html"
        )

        prescreen_operation.main(split_str=split)


@main.command(help_priority=10)
@click.option(
    "-a",
    "--add",
<<<<<<< HEAD
    # type=click.Choice(
    #     package_manager.discover_packages(
    #         package_type=EndpointType.screen,
    #     )
    # ),
=======
    # type=click.Choice(TYPE_IDENTIFIER_ENDPOINT_DICT[EndpointType.screen]),
>>>>>>> a5e2ab85
    help="""Screen package to be added.""",
)
@click.option(
    "-p",
    "--params",
    type=str,
    help="Parameters",
)
@click.option(
    "--include_all",
    is_flag=True,
    default=False,
    help="Include all records in the screen",
)
@click.option(
    "--include_all_always",
    is_flag=True,
    default=False,
    help="Include all records in this and future screens",
)
@click.option(
    "-ac",
    "--add_criterion",
    type=str,
    help="Add a screening criterion. "
    "Format: -ac 'criterion_name,criterion explanation'",
)
@click.option(
    "-dc",
    "--delete_criterion",
    type=str,
    help="Delete a screening criterion. Format: -dc 'criterion_name'",
)
@click.option(
    "--create_split",
    type=int,
    help="Split the screen between n researchers "
    + "(each researcher screens the same number of papers without overlaps)",
)
@click.option(
    "--split",
    type=str,
    default="",
    help="Screen a split sample",
)
@click.option(
    "-abstracts",
    "--add_abstracts_from_tei",
    is_flag=True,
    default=False,
    help="Add abstracts from TEI files",
)
@click.option(
    "-scs",
    "--setup_custom_script",
    is_flag=True,
    default=False,
    help="Setup template for custom screen script.",
)
@click.option(
    "-v",
    "--verbose",
    is_flag=True,
    default=False,
    help="Verbose: printing more infos",
)
@click.option(
    "-f",
    "--force",
    is_flag=True,
    default=False,
    help="Force mode",
)
@click.pass_context
@catch_exception(handle=(colrev_exceptions.CoLRevException))
def screen(
    ctx: click.core.Context,
    add: str,
    params: str,
    include_all: bool,
    include_all_always: bool,
    add_criterion: str,
    delete_criterion: str,
    create_split: int,
    split: str,
    add_abstracts_from_tei: bool,
    setup_custom_script: bool,
    verbose: bool,
    force: bool,
) -> None:
    """Screen based on PDFs and inclusion/exclusion criteria

    Docs: https://colrev.readthedocs.io/en/latest/manual/pdf_screen/screen.html
    """

    review_manager = get_review_manager(
        ctx, {"verbose_mode": verbose, "force_mode": force, "exact_call": EXACT_CALL}
    )
    screen_operation = review_manager.get_screen_operation()

    if add_abstracts_from_tei:
        screen_operation.add_abstracts_from_tei()

    if add:

        colrev.ui_cli.add_package_to_settings.add_package_to_settings(
            PACKAGE_MANAGER,
            operation=screen_operation,
            package_identifier=add,
            params=params,
        )
        return

    if include_all or include_all_always:
        screen_operation.include_all_in_screen(persist=include_all_always)
        return
    if add_criterion:
        assert add_criterion.count(",") == 2
        (
            criterion_name,
            criterion_type_str,
            criterion_explanation,
        ) = add_criterion.split(",")
        criterion_type = ScreenCriterionType[criterion_type_str]
        criterion = colrev.settings.ScreenCriterion(
            explanation=criterion_explanation,
            criterion_type=criterion_type,
            comment="",
        )
        screen_operation.add_criterion(
            criterion_name=criterion_name, criterion=criterion
        )
        return
    if delete_criterion:
        screen_operation.delete_criterion(delete_criterion)
        return
    if create_split:
        splits = screen_operation.create_screen_split(create_split=create_split)
        for created_split in splits:
            print(created_split + "\n")
        return
    if setup_custom_script:
        screen_operation.setup_custom_script()
        print("Activated custom_screen_script.py.")
        return

    screen_operation.main(split_str=split)


def _extract_coverpage(*, cover: Path) -> None:
    # pylint: disable=import-outside-toplevel
    import colrev.record.record_pdf

    cp_path = Path.home().joinpath("colrev") / Path(".coverpages")
    cp_path.mkdir(exist_ok=True)

    assert Path(cover).suffix == ".pdf"
    record = colrev.record.record_pdf.PDFRecord({Fields.FILE: cover})
    record.extract_pages(
        pages=[0], project_path=Path(cover).parent, save_to_path=cp_path
    )


@main.command(help_priority=17)
@click.argument("path", nargs=1, type=click.Path(exists=True))
@click.pass_context
@catch_exception(handle=(colrev_exceptions.CoLRevException))
def pdf(
    ctx: click.core.Context,
    path: str,
) -> None:
    """Process a PDF"""

    ret = ""
    while ret in ["c", "h", ""]:
        ret = input("Option (c: remove cover page, h: show hashes, q: quit)")
        if ret == "c":
            _extract_coverpage(cover=Path(path))
        elif ret == "h":
            _print_pdf_hashes(pdf_path=Path(path))
        # elif ret == "o":
        #     print("TODO : ocr")
        # elif ret == "r":
        #     print("TODO: remove comments")
        # elif ret == "m":
        #     print("TODO : extract metadata")
        # elif ret == "t":
        #     print("TODO : create tei")
        # elif ret == "i":
        #     print("TODO: print infos (website / retracted /...)")


@main.command(help_priority=11)
@click.option(
    "--discard",
    is_flag=True,
    default=False,
    help="Discard all missing PDFs as not_available",
)
@click.option(
    "-d",
    "--dir",
    is_flag=True,
    default=False,
    help="Open the PDFs directory",
)
@click.option(
    "-v",
    "--verbose",
    is_flag=True,
    default=False,
    help="Verbose: printing more infos",
)
@click.option(
    "-f",
    "--force",
    is_flag=True,
    default=False,
    help="Force mode",
)
@click.pass_context
@catch_exception(handle=(colrev_exceptions.CoLRevException))
def pdfs(
    ctx: click.core.Context,
    discard: bool,
    dir: bool,
    verbose: bool,
    force: bool,
) -> None:
    """Retrieve and prepare PDFs"""

    review_manager = get_review_manager(
        ctx,
        {
            "verbose_mode": verbose,
            "force_mode": force,
            "exact_call": EXACT_CALL,
            "high_level_operation": True,
        },
    )

    if dir:
        # pylint: disable=consider-using-with
        # pylint: disable=no-member

        path = review_manager.path / Path("data/pdfs")
        webbrowser.open(str(path))
        return

    if discard:
        pdf_prep_man_operation = review_manager.get_pdf_prep_man_operation()
        pdf_prep_man_operation.discard()

        pdf_get_man_operation = review_manager.get_pdf_get_man_operation()
        pdf_get_man_operation.discard()

        return

    review_manager.logger.info("PDFs")
    review_manager.logger.info(
        "PDFs is a high-level operation consisting of pdf-get and pdf-prep:"
    )
    print()

    pdf_get_operation = review_manager.get_pdf_get_operation(
        notify_state_transition_operation=True
    )
    pdf_get_operation.main()


@main.command(help_priority=12)
@click.option(
    "-a",
    "--add",
<<<<<<< HEAD
    # type=click.Choice(
    #     package_manager.discover_packages(
    #         package_type=EndpointType.pdf_get,
    #     )
    # ),
=======
    # type=click.Choice(TYPE_IDENTIFIER_ENDPOINT_DICT[EndpointType.pdf_get]),
>>>>>>> a5e2ab85
    help="""PDF-get package to be added.""",
)
@click.option(
    "-p",
    "--params",
    type=str,
    help="Parameters",
)
@click.option(
    "-c",
    "--copy-to-repo",
    is_flag=True,
    default=False,
    help="Copy PDF files to the repository (the /pdfs directory)",
)
@click.option(
    "-r",
    "--rename",
    is_flag=True,
    default=False,
    help="Rename the PDF files according to record IDs",
)
@click.option(
    "--relink_pdfs",
    is_flag=True,
    default=False,
    help="Recreate links to PDFs based on colrev pdf-IDs (when PDFs were renamed)",
)
@click.option(
    "-scs",
    "--setup_custom_script",
    is_flag=True,
    default=False,
    help="Setup template for custom pdf-get script.",
)
@click.option(
    "-v",
    "--verbose",
    is_flag=True,
    default=False,
    help="Verbose: printing more infos",
)
@click.option(
    "-f",
    "--force",
    is_flag=True,
    default=False,
    help="Force mode",
)
@click.pass_context
@catch_exception(handle=(colrev_exceptions.CoLRevException))
def pdf_get(
    ctx: click.core.Context,
    add: str,
    params: str,
    copy_to_repo: bool,
    rename: bool,
    relink_pdfs: bool,
    setup_custom_script: bool,
    verbose: bool,
    force: bool,
) -> None:
    """Get PDFs

    Docs: https://colrev.readthedocs.io/en/latest/manual/pdf_retrieval/pdf_get.html
    """

    review_manager = get_review_manager(
        ctx,
        {
            "verbose_mode": verbose,
            "force_mode": force,
            "exact_call": EXACT_CALL,
        },
    )

    state_transition_operation = not relink_pdfs and not setup_custom_script
    pdf_get_operation = review_manager.get_pdf_get_operation(
        notify_state_transition_operation=state_transition_operation
    )

    if add:

        colrev.ui_cli.add_package_to_settings.add_package_to_settings(
            PACKAGE_MANAGER,
            operation=pdf_get_operation,
            package_identifier=add,
            params=params,
        )
        return
    if relink_pdfs:
        pdf_get_operation.relink_pdfs()
        return
    if copy_to_repo:
        pdf_get_operation.copy_pdfs_to_repo()
        return
    if rename:
        pdf_get_operation.rename_pdfs()
        return
    if setup_custom_script:
        pdf_get_operation.setup_custom_script()
        print("Activated custom_pdf_get_script.py.")
        return

    pdf_get_operation.main()


@main.command(help_priority=13)
@click.option(
    "-a",
    "--add",
<<<<<<< HEAD
    # type=click.Choice(
    #     package_manager.discover_packages(
    #         package_type=EndpointType.pdf_get_man,
    #     )
    # ),
=======
    # type=click.Choice(TYPE_IDENTIFIER_ENDPOINT_DICT[EndpointType.pdf_get_man]),
>>>>>>> a5e2ab85
    help="""PDF-get-man package to be added.""",
)
@click.option(
    "-p",
    "--params",
    type=str,
    help="Parameters",
)
@click.option(
    "-e",
    "--export",
    is_flag=True,
    default=False,
    help="Export a table.",
)
@click.option(
    "--discard",
    is_flag=True,
    default=False,
    help="Discard all missing PDFs as not_available",
)
@click.option(
    "-v",
    "--verbose",
    is_flag=True,
    default=False,
    help="Verbose: printing more infos",
)
@click.option(
    "-f",
    "--force",
    is_flag=True,
    default=False,
    help="Force mode",
)
@click.pass_context
@catch_exception(handle=(colrev_exceptions.CoLRevException))
def pdf_get_man(
    ctx: click.core.Context,
    add: str,
    params: str,
    export: bool,
    discard: bool,
    verbose: bool,
    force: bool,
) -> None:
    """Get PDFs manually

    Docs: https://colrev.readthedocs.io/en/latest/manual/pdf_retrieval/pdf_get.html
    """

    review_manager = get_review_manager(
        ctx,
        {
            "verbose_mode": verbose,
            "force_mode": force,
            "exact_call": EXACT_CALL,
        },
    )
    pdf_get_man_operation = review_manager.get_pdf_get_man_operation()

    if add:

        colrev.ui_cli.add_package_to_settings.add_package_to_settings(
            PACKAGE_MANAGER,
            operation=pdf_get_man_operation,
            package_identifier=add,
            params=params,
        )
        return

    if export:
        records = pdf_get_man_operation.review_manager.dataset.load_records_dict()
        pdf_get_man_records = [
            r
            for r in records.values()
            if r[Fields.STATUS]
            in [
                RecordState.pdf_needs_manual_retrieval,
                RecordState.rev_prescreen_included,
            ]
        ]
        pdf_get_man_records_df = pd.DataFrame.from_records(pdf_get_man_records)
        pdf_get_man_records_df = pdf_get_man_records_df[
            pdf_get_man_records_df.columns.intersection(
                [
                    Fields.ID,
                    Fields.AUTHOR,
                    Fields.YEAR,
                    Fields.TITLE,
                    Fields.JOURNAL,
                    Fields.BOOKTITLE,
                    Fields.VOLUME,
                    Fields.NUMBER,
                    Fields.URL,
                    Fields.DOI,
                ]
            )
        ]
        pdf_get_man_records_df.to_csv("pdf_get_man_records.csv", index=False)
        pdf_get_man_operation.review_manager.logger.info(
            "Created pdf_get_man_records.csv"
        )
        return
    if discard:
        pdf_get_man_operation.discard()
        return

    pdf_get_man_operation.main()


def _print_pdf_hashes(*, pdf_path: Path) -> None:

    import colrev.record.record_pdf
    import pymupdf

    doc = pymupdf.Document(pdf_path)
    last_page_nr = doc.page_count

    assert Path(pdf_path).suffix == ".pdf"
    record = colrev.record.record_pdf.PDFRecord({"file": pdf_path})
    first_page_average_hash_16 = record.get_pdf_hash(page_nr=1, hash_size=16)
    print(f"first page: {first_page_average_hash_16}")
    first_page_average_hash_32 = record.get_pdf_hash(page_nr=1, hash_size=32)
    print(f"first page: {first_page_average_hash_32}")

    last_page_average_hash_16 = record.get_pdf_hash(page_nr=last_page_nr, hash_size=16)
    print(f"last page: {last_page_average_hash_16}")
    last_page_average_hash_32 = record.get_pdf_hash(page_nr=last_page_nr, hash_size=32)
    print(f"last page: {last_page_average_hash_32}")


@main.command(help_priority=14)
@click.option(
    "-a",
    "--add",
<<<<<<< HEAD
    # type=click.Choice(
    #     package_manager.discover_packages(
    #         package_type=EndpointType.pdf_prep,
    #     )
    # ),
=======
    # type=click.Choice(TYPE_IDENTIFIER_ENDPOINT_DICT[EndpointType.pdf_prep]),
>>>>>>> a5e2ab85
    help="""PDF-prep package to be added.""",
)
@click.option(
    "-p",
    "--params",
    type=str,
    help="Parameters",
)
@click.option(
    "--update_colrev_pdf_ids", is_flag=True, default=False, help="Update colrev_pdf_ids"
)
@click.option(
    "-b",
    "--batch_size",
    required=False,
    type=int,
    default=0,
    help="Batch size (when not all records should be processed in one batch).",
)
@click.option(
    "--reprocess",
    is_flag=True,
    default=False,
    help="Prepare all PDFs again (pdf_needs_manual_preparation).",
)
@click.option(
    "--tei",
    is_flag=True,
    default=False,
    help="Generate TEI documents.",
)
@click.option(
    "-scs",
    "--setup_custom_script",
    is_flag=True,
    default=False,
    help="Setup template for custom pdf-prep script.",
)
@click.option(
    "-v",
    "--verbose",
    is_flag=True,
    default=False,
    help="Verbose: printing more infos",
)
@click.option(
    "-f",
    "--force",
    is_flag=True,
    default=False,
    help="Force mode",
)
@click.pass_context
@catch_exception(handle=(colrev_exceptions.CoLRevException))
def pdf_prep(
    ctx: click.core.Context,
    add: str,
    params: str,
    batch_size: int,
    update_colrev_pdf_ids: bool,
    reprocess: bool,
    setup_custom_script: bool,
    tei: bool,
    verbose: bool,
    force: bool,
) -> None:
    """Prepare PDFs

    Docs: https://colrev.readthedocs.io/en/latest/manual/pdf_retrieval/pdf_prep.html
    """

    # pylint: disable=import-outside-toplevel

    review_manager = get_review_manager(
        ctx,
        {
            "verbose_mode": verbose,
            "force_mode": force,
            "exact_call": EXACT_CALL,
        },
    )
    pdf_prep_operation = review_manager.get_pdf_prep_operation(reprocess=reprocess)

    if add:

        colrev.ui_cli.add_package_to_settings.add_package_to_settings(
            PACKAGE_MANAGER,
            operation=pdf_prep_operation,
            package_identifier=add,
            params=params,
        )
        return

    try:
        if update_colrev_pdf_ids:
            pdf_prep_operation.update_colrev_pdf_ids()

        elif setup_custom_script:
            pdf_prep_operation.setup_custom_script()
            print("Activated custom_pdf_prep_script.py.")
        elif tei:
            pdf_prep_operation.generate_tei()
        else:
            pdf_prep_operation.main(batch_size=batch_size)

    except KeyboardInterrupt:
        print("Stopped the process")


def _delete_first_pages_cli(
    pdf_prep_man_operation: colrev.ops.pdf_prep_man.PDFPrepMan, record_id: str
) -> None:
    records = pdf_prep_man_operation.review_manager.dataset.load_records_dict()
    while True:
        if record_id in records:
            record_dict = records[record_id]
            if Fields.FILE in record_dict:
                print(record_dict[Fields.FILE])
                pdf_path = pdf_prep_man_operation.review_manager.path / Path(
                    record_dict[Fields.FILE]
                )
                pdf_prep_man_operation.extract_coverpage(filepath=pdf_path)
                pdf_prep_man_operation.set_pdf_man_prepared(
                    colrev.record.record.Record(record_dict)
                )
            else:
                print("no file in record")
        if input("Extract coverpage from another PDF? (y/n)") == "n":
            break
        record_id = input("ID of next PDF for coverpage extraction:")


@main.command(help_priority=15)
@click.option(
    "-a",
    "--add",
<<<<<<< HEAD
    # type=click.Choice(
    #     package_manager.discover_packages(
    #         package_type=EndpointType.pdf_prep_man,
    #     )
    # ),
=======
    # type=click.Choice(TYPE_IDENTIFIER_ENDPOINT_DICT[EndpointType.pdf_prep_man]),
>>>>>>> a5e2ab85
    help="""PDF-prep-man package to be added.""",
)
@click.option(
    "-p",
    "--params",
    type=str,
    help="Parameters",
)
@click.option(
    "-dfp",
    "--delete_first_page",
    type=str,
    help="Delete first page of PDF. Format: --delete_first_page ID",
)
@click.option(
    "--stats",
    is_flag=True,
    default=False,
    help="Print statistics of records with colrev_status pdf_needs_manual_preparation",
)
@click.option(
    "--discard",
    is_flag=True,
    default=False,
    help="Discard records whose PDF needs to be prepared manually",
)
@click.option(
    "--extract",
    is_flag=True,
    default=False,
    help="Extract records for manual_preparation (to csv and bib)",
)
@click.option(
    "--apply",
    is_flag=True,
    default=False,
    help="Apply manual preparation (from csv or bib)",
)
@click.option(
    "-v",
    "--verbose",
    is_flag=True,
    default=False,
    help="Verbose: printing more infos",
)
@click.option(
    "-f",
    "--force",
    is_flag=True,
    default=False,
    help="Force mode",
)
@click.pass_context
@catch_exception(handle=(colrev_exceptions.CoLRevException))
def pdf_prep_man(
    ctx: click.core.Context,
    add: str,
    params: str,
    delete_first_page: str,
    stats: bool,
    discard: bool,
    extract: bool,
    apply: bool,
    verbose: bool,
    force: bool,
) -> None:
    """Prepare PDFs manually

    Docs: https://colrev.readthedocs.io/en/latest/manual/pdf_retrieval/pdf_prep.html
    """

    review_manager = get_review_manager(
        ctx,
        {
            "verbose_mode": verbose,
            "force_mode": force,
            "exact_call": EXACT_CALL,
        },
    )
    pdf_prep_man_operation = review_manager.get_pdf_prep_man_operation()

    if add:

        colrev.ui_cli.add_package_to_settings.add_package_to_settings(
            PACKAGE_MANAGER,
            operation=pdf_prep_man_operation,
            package_identifier=add,
            params=params,
        )
    if delete_first_page:
        _delete_first_pages_cli(pdf_prep_man_operation, delete_first_page)
        return
    if discard:
        pdf_prep_man_operation.discard()
        return
    if stats:
        pdf_prep_man_operation.pdf_prep_man_stats()
        return
    if extract:
        pdf_prep_man_operation.extract_needs_pdf_prep_man()
        return
    if apply:
        pdf_prep_man_operation.apply_pdf_prep_man()
        return

    pdf_prep_man_operation.main()


@main.command(help_priority=16)
@click.option(
    "-a",
    "--add",
<<<<<<< HEAD
    # type=click.Choice(
    #     package_manager.discover_packages(
    #         package_type=EndpointType.data,
    #     )
    # ),
=======
    # click.Choice(TYPE_IDENTIFIER_ENDPOINT_DICT[EndpointType.data]),
>>>>>>> a5e2ab85
    help="Data package to be added.",
)
@click.option(
    "-p",
    "--params",
    type=str,
    help="Parameters",
)
@click.option(
    "--reading_heuristics",
    is_flag=True,
    default=False,
    help="Heuristics to prioritize reading efforts",
)
@click.option(
    "-scs",
    "--setup_custom_script",
    is_flag=True,
    default=False,
    help="Setup template for custom data script.",
)
@click.option(
    "-v",
    "--verbose",
    is_flag=True,
    default=False,
    help="Verbose: printing more infos",
)
@click.option(
    "-f",
    "--force",
    is_flag=True,
    default=False,
    help="Force mode",
)
@click.pass_context
@catch_exception(handle=(colrev_exceptions.CoLRevException))
def data(
    ctx: click.core.Context,
    add: str,
    params: str,
    reading_heuristics: bool,
    setup_custom_script: bool,
    verbose: bool,
    force: bool,
) -> None:
    """Complete selected forms of data analysis and synthesis

    Docs: https://colrev.readthedocs.io/en/latest/manual/data/data.html
    """

    review_manager = get_review_manager(
        ctx,
        {
            "verbose_mode": verbose,
            "force_mode": force,
            "exact_call": EXACT_CALL,
        },
    )
    data_operation = review_manager.get_data_operation()

    if reading_heuristics:
        heuristic_results = data_operation.reading_heuristics()
        review_manager.p_printer.pprint(heuristic_results)
        return
    if setup_custom_script:
        data_operation.setup_custom_script()
        print("Activated custom_data_script.py.")
        print(
            f"Please update the data_format in {review_manager.paths.SETTINGS_FILE} and commit."
        )
        return

    if add:

        colrev.ui_cli.add_package_to_settings.add_package_to_settings(
            PACKAGE_MANAGER,
            operation=data_operation,
            package_identifier=add,
            params=params,
        )
        return

    ret = data_operation.main()
    if data_operation.review_manager.in_ci_environment():
        if ret["ask_to_commit"]:
            review_manager.dataset.create_commit(
                msg="Data and synthesis", manual_author=True
            )
    else:
        if ret["ask_to_commit"]:
            if input("Create commit (y/n)?") == "y":
                review_manager.dataset.create_commit(
                    msg="Data and synthesis", manual_author=True
                )
        if ret["no_endpoints_registered"]:
            print(
                "No data format not specified. "
                "To register a data endpoint, "
                "use one (or several) of the following \n"
                "    colrev data --add colrev.paper_md\n"
                "    colrev data --add colrev.structured\n"
                "    colrev data --add colrev.bibliography_export\n"
                "    colrev data --add colrev.prisma\n"
                "    colrev data --add colrev.github_pages\n"
                "    colrev data --add colrev.zettlr\n"
                "    colrev data --add colrev.colrev_curation"
            )


@main.command(help_priority=17)
@click.argument("scope", nargs=1)
@click.option(
    "--filter",
    type=click.Choice(["prepare", "dedupe", "merge", "all"], case_sensitive=False),
    default="all",
    help="prepare, merge, or all.",
)
@click.option(
    "--threshold",
    type=float,
    default=0.05,
    help="Change score threshold for changes to display.",
)
@click.option(
    "--properties",
    is_flag=True,
    default=False,
    help="Flag indicating whether to validate the review properties.",
)
@click.option(
    "-v",
    "--verbose",
    is_flag=True,
    default=False,
    help="Verbose: printing more infos",
)
@click.option(
    "-f",
    "--force",
    is_flag=True,
    default=False,
    help="Force mode",
)
@click.pass_context
@catch_exception(handle=(colrev_exceptions.CoLRevException))
def validate(
    ctx: click.core.Context,
    scope: str,
    filter: str,
    threshold: float,
    properties: bool,
    verbose: bool,
    force: bool,
) -> None:
    """Validate changes in the given commit (scope)

    \b
    The validation scope argument can be
    - A commit-sha,
    - '.' for the latest commit,
    - HEAD~4 for commit 4 before HEAD
    - A contributor name
    """

    review_manager = get_review_manager(
        ctx,
        {
            "verbose_mode": verbose,
            "force_mode": force,
            "exact_call": EXACT_CALL,
        },
    )
    validate_operation = review_manager.get_validate_operation()

    validation_details = validate_operation.main(
        scope=scope,
        filter_setting=filter,
        properties=properties,
    )

    if validation_details:
        colrev.ui_cli.cli_validation.validate(
            validate_operation=validate_operation,
            validation_details=validation_details,
            threshold=threshold,
        )

    review_manager.logger.info("%sCompleted validation%s", Colors.GREEN, Colors.END)


@main.command(help_priority=18)
@click.option(
    "--id",  # pylint: disable=invalid-name
    help="Record ID to trace (citation_key).",
    required=True,
)
@click.pass_context
@catch_exception(handle=(colrev_exceptions.CoLRevException))
def trace(
    ctx: click.core.Context,
    id: str,  # pylint: disable=invalid-name
) -> None:
    """Trace a record"""

    review_manager = get_review_manager(
        ctx,
        {
            "verbose_mode": False,
            "force_mode": False,
            "exact_call": EXACT_CALL,
        },
    )
    trace_operation = review_manager.get_trace_operation()
    trace_operation.main(record_id=id)


def _select_target_repository(environment_registry: list) -> Path:
    while True:
        for i, local_source in enumerate(environment_registry):
            print(
                f"{i+1} - {local_source['repo_name']} ({local_source['repo_source_path']})"
            )
        sel_str = input("Select target repository: ")
        sel = int(sel_str) - 1
        if sel in range(0, len(environment_registry)):
            target = Path(environment_registry[sel]["repo_source_path"])
            return target


@main.command(help_priority=19)
@click.option(
    "-p",
    "--path",
    type=click.Path(exists=True),
    help="Path to file(s)",
)
@click.option(
    "-v",
    "--verbose",
    is_flag=True,
    default=False,
    help="Verbose: printing more infos",
)
@click.option(
    "-f",
    "--force",
    is_flag=True,
    default=False,
    help="Force mode",
)
@click.pass_context
@catch_exception(handle=(colrev_exceptions.CoLRevException))
def distribute(ctx: click.core.Context, path: Path, verbose: bool, force: bool) -> None:
    """Distribute records to other local repositories"""

    if not path:
        path = Path.cwd()
    review_manager = get_review_manager(
        ctx,
        {
            "verbose_mode": verbose,
            "force_mode": force,
        },
    )
    distribute_operation = review_manager.get_distribute_operation()
    environment_registry = distribute_operation.get_environment_registry()

    target = _select_target_repository(environment_registry=environment_registry)
    # Note : add a "distribution mode" option?
    # (whole file -> add as source/load vs. records individually like a prescreen)
    distribute_operation.main(path=path, target=target)


def _print_environment_status(
    review_manager: colrev.review_manager.ReviewManager,
) -> None:
    environment_manager = review_manager.get_environment_manager()
    environment_details = environment_manager.get_environment_details()

    print("\nCoLRev environment status\n")
    print("Index\n")
    if environment_details["index"]["status"] == "up":
        print(f" - Status: {Colors.GREEN}up{Colors.END}")
        print(f' - Path          : {environment_details["index"]["path"]}')
        print(f' - Size          : {environment_details["index"]["size"]} records')
        print(f' - Last modified : {environment_details["index"]["last_modified"]}')
    else:
        print(f" - Status: {Colors.RED}down{Colors.END}")

    print("\nCoLRev projects\n")
    project_repos = [
        x
        for x in environment_details["local_repos"]["repos"]
        if "curated_metadata" not in x["repo_source_path"]
    ]
    for colrev_repo in sorted(project_repos, key=lambda d: d["repo_name"]):
        repo_stats = f' {colrev_repo["repo_name"]}'
        if colrev_repo["remote"]:
            if colrev_repo["behind_remote"]:
                repo_stats += " (shared, behind remote)"
            else:
                repo_stats += " (shared)"
        print(repo_stats)

        if -1 != colrev_repo["progress"]:
            print(f'    - Progress : {colrev_repo["progress"]*100} %')
        else:
            print("    - Progress : ??")
        print(f'    - Size     : {colrev_repo["size"]} records')
        print(f'    - Path     : {colrev_repo["repo_source_path"]}')

    print("\nCurated CoLRev resources\n")
    curated_repos = [
        x
        for x in environment_details["local_repos"]["repos"]
        if "curated_metadata" in x["repo_source_path"]
    ]
    for colrev_repo in sorted(curated_repos, key=lambda d: d["repo_name"]):
        repo_stats = (
            f' - {colrev_repo["repo_name"].ljust(60, " ")}: '
            f'{str(colrev_repo["size"]).rjust(10, " ")} records'
        )
        if colrev_repo["behind_remote"]:
            repo_stats += " (behind remote)"
        print(repo_stats)

    print("\n")
    if len(environment_details["local_repos"]["broken_links"]) > 0:
        print("Broken links: \n")
        for broken_link in environment_details["local_repos"]["broken_links"]:
            print(f'- {broken_link["repo_source_path"]}')


@main.command(help_priority=20)
@click.option(
    "-i", "--index", is_flag=True, default=False, help="Create the LocalIndex"
)
@click.option(
    "--install",
    help="Install a new resource providing its url "
    + "(e.g., a curated metadata repository)",
)
@click.option("--pull", is_flag=True, default=False, help="Pull curated metadata")
@click.option(
    "-s", "--status", is_flag=True, default=False, help="Print environment status"
)
@click.option(
    "-r",
    "--register",
    is_flag=True,
    default=False,
    help="Register a repository in the CoLRev environment",
)
@click.option(
    "-ur",
    "--unregister",
    type=click.Path(exists=True),
    help="Path of repository to remove from local registry.",
)
@click.option(
    "--update_package_list",
    is_flag=True,
    default=False,
    help="Update the package list (packages).",
)
@click.option(
    "-v",
    "--verbose",
    is_flag=True,
    default=False,
    help="Verbose: printing more infos",
)
@click.pass_context
def env(
    ctx: click.core.Context,
    index: bool,
    install: str,
    pull: bool,
    status: bool,
    register: bool,
    unregister: bool,
    update_package_list: bool,
    verbose: bool,
) -> None:
    """Manage the environment"""

    # pylint: disable=too-many-branches

    if update_package_list:
        import colrev.package_manager.doc_registry_manager

        doc_reg_manager = (
            colrev.package_manager.doc_registry_manager.DocRegistryManager()
        )
        doc_reg_manager.update()
        return

    if index:
        print("Index rankings")
        local_index_builder = colrev.env.local_index_builder.LocalIndexBuilder(
            verbose_mode=verbose
        )
        local_index_builder.index()
        local_index_builder.index_journal_rankings()
        return

    # The following options may need a review_manager

    review_manager = get_review_manager(
        ctx,
        {
            "verbose_mode": verbose,
            "force_mode": True,
        },
    )

    if install:
        env_resources = review_manager.get_resources()
        if env_resources.install_curated_resource(curated_resource=install):
            print("Successfully installed curated resource.")
            print("To make it available to other projects, run")
            print("colrev env --index")
        return

    if pull:
        environment_manager = review_manager.get_environment_manager()
        for curated_resource in environment_manager.local_repos():
            try:
                curated_resource_path = curated_resource["repo_source_path"]
                if "/curated_metadata/" not in curated_resource_path:
                    continue

                review_manager = get_review_manager(
                    ctx,
                    {
                        "verbose_mode": verbose,
                        "force_mode": False,
                        "path_str": curated_resource_path,
                    },
                )

                review_manager.dataset.pull_if_repo_clean()
                print(f"Pulled {curated_resource_path}")
            except GitCommandError as exc:
                print(exc)
        return

    if status:
        _print_environment_status(review_manager)
        return

    if register:
        environment_manager = review_manager.get_environment_manager()
        environment_manager.register_repo(Path.cwd())
        return

    if unregister is not None:
        environment_manager = review_manager.get_environment_manager()

        local_repos = environment_manager.local_repos()
        if str(unregister) not in [x["source_url"] for x in local_repos]:
            print("Not in local registry (cannot remove): %s", unregister)
        else:
            updated_local_repos = [
                x for x in local_repos if x["source_url"] != str(unregister)
            ]
            environment_manager.environment_registry["local_index"][
                "repos"
            ] = updated_local_repos
            environment_manager.save_environment_registry(
                environment_manager.environment_registry
            )
            logging.info("Removed from local registry: %s", unregister)
        return


@main.command(help_priority=21)
# @click.option("-v", "--view", is_flag=True, default=False)
@click.option(
    "-uh",
    "--update_hooks",
    is_flag=True,
    default=False,
    help="Update the pre-commit hooks",
)
@click.option(
    "-m",
    "--modify",
    type=str,
    default="",
    help="Modify the settings through the command line",
)
@click.option(
    "-g",
    "--update-global",
    help="Global settings to update",
)
@click.option(
    "-v",
    "--verbose",
    is_flag=True,
    default=False,
    help="Verbose: printing more infos",
)
@click.option(
    "-f",
    "--force",
    is_flag=True,
    default=False,
    help="Force mode",
)
@click.pass_context
def settings(
    ctx: click.core.Context,
    update_hooks: bool,
    modify: str,
    update_global: str,
    verbose: bool,
    force: bool,
) -> None:
    """Settings of the CoLRev project"""

    # pylint: disable=reimported

    from subprocess import check_call  # nosec
    from subprocess import DEVNULL  # nosec
    from subprocess import STDOUT  # nosec
    import json
    import ast
    import glom

    review_manager = get_review_manager(
        ctx,
        {"verbose_mode": verbose, "force_mode": force},
    )
    if update_hooks:
        print("Update pre-commit hooks")

        if review_manager.dataset.has_record_changes():
            print("Clean repo required. Commit or stash changes.")
            return

        scripts_to_call = [
            [
                "pre-commit",
                "autoupdate",
                "--repo",
                "https://github.com/CoLRev-Environment/colrev-hooks",
            ],
        ]
        for script_to_call in scripts_to_call:
            check_call(script_to_call, stdout=DEVNULL, stderr=STDOUT)  # nosec

        review_manager.dataset.add_changes(review_manager.paths.PRE_COMMIT_CONFIG)
        review_manager.dataset.create_commit(msg="Update pre-commit hooks")
        print("Successfully updated pre-commit hooks")
        return

    if update_global:
        from colrev.env.environment_manager import EnvironmentManager

        env_man = EnvironmentManager()
        path, value_string = update_global.split("=")
        print(f"Updating registry settings:\n{path} = {value_string}")
        env_man.update_registry(path, value_string)
    if modify:
        # TBD: maybe use glom.delete?
        # There is no simply append...
        # (we could replace the (last) position element with
        # keywords like prescreen.sripts.LAST_POSITION)
        # maybe prescreen.scripts.1.REPLACE/ADD/DELETE = ....
        # modify = 'dedupe.dedupe_package_endpoints='
        # '[{"endpoint":"colrev.simple_dedupe"}]'

        path, value_string = modify.split("=")
        value = ast.literal_eval(value_string)
        review_manager.logger.info("Change settings.%s to %s", path, value)

        with open(review_manager.paths.settings, encoding="utf-8") as file:
            project_settings = json.load(file)

        glom.assign(project_settings, path, value)

        with open(review_manager.paths.settings, "w", encoding="utf-8") as outfile:
            json.dump(project_settings, outfile, indent=4)

        review_manager.dataset.add_changes(review_manager.paths.SETTINGS_FILE)
        review_manager.dataset.create_commit(msg="Change settings", manual_author=True)

    # import colrev_ui.ui_web.settings_editor

    # review_manager = colrev.review_manager.ReviewManager(
    #     force_mode=True, verbose_mode=verbose
    # )
    # settings_operation = colrev.packages.ui_web.src.settings_editor.SettingsEditor(
    #     review_manager=review_manager
    # )
    # settings_operation.open_settings_editor()


@main.command(help_priority=23)
@click.option(
    "-v",
    "--verbose",
    is_flag=True,
    default=False,
    help="Verbose: printing more infos",
)
@click.option(
    "-f",
    "--force",
    is_flag=True,
    default=False,
    help="Force mode",
)
@click.pass_context
@catch_exception(handle=(colrev_exceptions.CoLRevException))
def pull(
    ctx: click.core.Context,
    verbose: bool,
    force: bool,
) -> None:
    """Pull CoLRev project remote and record updates"""

    review_manager = get_review_manager(
        ctx,
        {"verbose_mode": verbose, "force_mode": force},
    )
    pull_operation = review_manager.get_pull_operation()

    pull_operation.main()


@main.command(help_priority=24)
@click.argument("git_url")
@click.pass_context
def clone(
    ctx: click.core.Context,
    git_url: str,
) -> None:
    """Create local clone from shared CoLRev repository with git_url"""

    import colrev.ops.clone

    clone_operation = colrev.ops.clone.Clone(git_url=git_url)
    clone_operation.clone_git_repo()


@main.command(help_priority=25)
@click.option(
    "-r",
    "--records_only",
    is_flag=True,
    default=False,
    help="Update records only",
)
@click.option(
    "-p",
    "--project_only",
    is_flag=True,
    default=False,
    help="Push project only",
)
@click.option(
    "-a",
    "--all",
    is_flag=True,
    default=False,
    help="Push record changes/corrections to all sources (not just curations).",
)
@click.option(
    "-v",
    "--verbose",
    is_flag=True,
    default=False,
    help="Verbose: printing more infos",
)
@click.option(
    "-f",
    "--force",
    is_flag=True,
    default=False,
    help="Force mode",
)
@click.pass_context
@catch_exception(handle=(colrev_exceptions.CoLRevException))
def push(
    ctx: click.core.Context,
    records_only: bool,
    project_only: bool,
    all: bool,
    verbose: bool,
    force: bool,
) -> None:
    """Push CoLRev project remote and record updates"""

    review_manager = get_review_manager(
        ctx,
        {"verbose_mode": verbose, "force_mode": force},
    )
    push_operation = review_manager.get_push_operation()

    push_operation.main(
        records_only=records_only, project_only=project_only, all_records=all
    )


def _validate_show(ctx: click.core.Context, param: str, value: str) -> None:
    if value not in ["sample", "settings", "venv"]:
        raise click.BadParameter("Invalid argument")


@main.command(help_priority=26)
@click.argument("keyword")
@click.option(
    "-v",
    "--verbose",
    is_flag=True,
    default=False,
    help="Verbose: printing more infos",
)
@click.option(
    "-f",
    "--force",
    is_flag=True,
    default=False,
    help="Force mode",
)
@click.pass_context
def show(  # type: ignore
    ctx: click.core.Context,
    keyword: str,
    verbose: bool,
    force: bool,
    callback=_validate_show,
) -> None:
    """Show aspects (sample, ...)"""

    import colrev.process.operation
    import colrev.ui_cli.show_printer

    if keyword == "venv":
        colrev.ui_cli.show_printer.print_venv_notes()
        return

    review_manager = get_review_manager(
        ctx,
        {"verbose_mode": verbose, "force_mode": force},
    )

    if keyword == "sample":
        colrev.ui_cli.show_printer.print_sample(review_manager=review_manager)

    elif keyword == "settings":
        print(f"Settings:\n{review_manager.settings}")

    elif keyword == "cmd_history":
        cmds = []
        colrev.ops.check.CheckOperation(review_manager)
        revlist = review_manager.dataset.get_repo().iter_commits()

        for commit in reversed(list(revlist)):
            try:
                cmsg = str(commit.message)
                formatted_date = time.strftime(
                    "%Y-%m-%d %H:%M",
                    time.gmtime(commit.committed_date),
                )
                if not all(x in cmsg for x in ["Command", "Status"]):
                    # pylint: disable=colrev-missed-constant-usage
                    cmsg = "UNKNOWN"
                # min(cmsg.find("Status"), cmsg.find("On commit"))
                if "On commit" in cmsg:
                    cmsg = cmsg[: cmsg.find("On commit")]
                if "Status" in cmsg:
                    cmsg = cmsg[: cmsg.find("Status")]
                commit_message_first_line = (
                    cmsg[cmsg.find("Command") + 8 :]
                    .lstrip()
                    .rstrip()
                    .replace("\n", " ")
                )
                if len(commit_message_first_line) > 800:
                    # pylint: disable=colrev-missed-constant-usage
                    cmsg = "UNKNOWN"
                cmds.append(
                    {
                        "date": formatted_date,
                        "committer": commit.committer.name,
                        "commit_id": commit.hexsha,
                        "cmd": commit_message_first_line,
                    }
                )
            except KeyError:
                continue
        for cmd in cmds:
            print(
                f"{cmd['date']} ({cmd['committer']}, {cmd['commit_id']}):    "
                f"{Colors.ORANGE}{cmd['cmd']}{Colors.END}"
            )


# @main.command(help_priority=28)
# @click.option(
#     "-v",
#     "--verbose",
#     is_flag=True,
#     default=False,
#     help="Verbose: printing more infos",
# )
# @click.option(
#     "-f",
#     "--force",
#     is_flag=True,
#     default=False,
#     help="Force mode",
# )
# @click.pass_context
# def web(
#     ctx: click.core.Context,
#     verbose: bool,
#     force: bool,
# ) -> None:
#     """CoLRev web interface."""

#
#     import colrev.packages.ui_web.src.settings_editor

#     review_manager = colrev.review_manager.ReviewManager(
#         force_mode=force, verbose_mode=verbose
#     )
#     se_instance = colrev.packages.ui_web.src.settings_editor.SettingsEditor(
#         review_manager=review_manager
#     )
#     se_instance.open_settings_editor()


@main.command(hidden=True, help_priority=27)
@click.option(
    "--disable_auto",
    is_flag=True,
    default=False,
    help="Disable automated upgrades",
)
@click.option(
    "-v",
    "--verbose",
    is_flag=True,
    default=False,
    help="Verbose: printing more infos",
)
@click.option(
    "-f",
    "--force",
    is_flag=True,
    default=False,
    help="Force mode",
)
@click.pass_context
def upgrade(
    ctx: click.core.Context,
    disable_auto: bool,
    verbose: bool,
    force: bool,
) -> None:
    """Upgrade to the latest CoLRev project version."""

    if disable_auto:
        review_manager = colrev.review_manager.ReviewManager(
            force_mode=True, verbose_mode=verbose, skip_upgrade=True
        )

        review_manager.settings.project.auto_upgrade = False
        review_manager.save_settings()
        review_manager.dataset.create_commit(msg="Disable auto-upgrade")
        return
    review_manager = colrev.review_manager.ReviewManager(
        force_mode=True, verbose_mode=verbose
    )
    upgrade_operation = review_manager.get_upgrade()
    upgrade_operation.main()


@main.command(hidden=True, help_priority=28)
@click.option(
    "-v",
    "--verbose",
    is_flag=True,
    default=False,
    help="Verbose: printing more infos",
)
@click.option(
    "-f",
    "--force",
    is_flag=True,
    default=False,
    help="Force mode",
)
@click.pass_context
def repare(
    ctx: click.core.Context,
    verbose: bool,
    force: bool,
) -> None:
    """Repare file formatting errors in the CoLRev project."""

    review_manager = get_review_manager(
        ctx,
        {"verbose_mode": verbose, "force_mode": force},
    )
    repare_operation = review_manager.get_repare()
    repare_operation.main()


@main.command(help_priority=29)
@click.option(
    "--ids",
    help="Remove records and their origins from the repository (ID1,ID2,...).",
    required=False,
)
@click.option(
    "-v",
    "--verbose",
    is_flag=True,
    default=False,
    help="Verbose: printing more infos",
)
@click.option(
    "-f",
    "--force",
    is_flag=True,
    default=False,
    help="Force mode",
)
@click.pass_context
def remove(
    ctx: click.core.Context,
    ids: str,
    verbose: bool,
    force: bool,
) -> None:
    """Remove records, ... from CoLRev repositories"""

    review_manager = get_review_manager(
        ctx,
        {"verbose_mode": verbose, "force_mode": force},
    )

    remove_operation = review_manager.get_remove_operation()

    if ids:
        remove_operation.remove_records(ids=ids)


@main.command(hidden=True, help_priority=30)
@click.option(
    "-v",
    "--verbose",
    is_flag=True,
    default=False,
    help="Verbose: printing more infos",
)
@click.option(
    "-f",
    "--force",
    is_flag=True,
    default=False,
    help="Force mode",
)
@click.pass_context
def docs(
    ctx: click.core.Context,
    verbose: bool,
    force: bool,
) -> None:
    """Show the CoLRev documentation."""

    webbrowser.open("https://colrev.readthedocs.io/en/latest/")


@main.command(help_priority=31)
@click.option(
    "--branch",
    help="Branch to merge.",
    required=False,
)
@click.option(
    "-v",
    "--verbose",
    is_flag=True,
    default=False,
    help="Verbose: printing more infos",
)
@click.option(
    "-f",
    "--force",
    is_flag=True,
    default=False,
    help="Force mode",
)
@click.pass_context
def merge(
    ctx: click.core.Context,
    branch: str,
    verbose: bool,
    force: bool,
) -> None:
    """Merge git branches."""

    review_manager = get_review_manager(
        ctx,
        {"verbose_mode": verbose, "force_mode": force},
    )

    if not branch:
        colrev.ops.check.CheckOperation(review_manager)
        git_repo = review_manager.dataset.get_repo()
        print(f"possible branches: {','.join([b.name for b in git_repo.heads])}")
        return

    merge_operation = review_manager.get_merge_operation()
    merge_operation.main(branch=branch)


@main.command(help_priority=32)
@click.argument("selection")
@click.option(
    "-v",
    "--verbose",
    is_flag=True,
    default=False,
    help="Verbose: printing more infos",
)
@click.option(
    "-f",
    "--force",
    is_flag=True,
    default=False,
    help="Force mode",
)
@click.pass_context
def undo(
    ctx: click.core.Context,
    selection: str,
    verbose: bool,
    force: bool,
) -> None:
    """Undo operations."""

    review_manager = get_review_manager(
        ctx,
        {"verbose_mode": verbose, "force_mode": force},
    )

    if selection == "commit":
        colrev.ops.check.CheckOperation(review_manager)
        git_repo = review_manager.dataset.get_repo()
        git_repo.git.reset("--hard", "HEAD~1")


@main.command(help_priority=33)
@click.pass_context
def version(
    ctx: click.core.Context,
) -> None:
    """Show colrev version."""

    from importlib.metadata import version

    print(f'colrev version {version("colrev")}')


@main.command(help_priority=34)
@click.argument("packages", nargs=-1, required=False)
@click.option(
    "-U", "--upgrade", is_flag=True, help="Upgrade packages to latest version"
)
@click.option(
    "-e",
    "--editable",
    help="Install a project in editable mode from this path",
)
@click.option(
    "--force-reinstall",
    is_flag=True,
    help="Reinstall all packages even if they are already up-to-date",
)
@click.option(
    "--no-cache-dir",
    is_flag=True,
    help="Disable the cache",
)
def install(
    packages: typing.List[str],
    upgrade: bool,
    editable: str,
    force_reinstall: bool,
    no_cache_dir: bool,
) -> None:
    """Install packages"""

    # Install packages from colrev monorepository first
    colrev_packages = []
    for package in packages:
        if (
            package.replace(".", "-").replace("_", "-")
            in pkg_resources.get_distribution("colrev").extras
        ):
            colrev_packages.append(package)

    packages = [p for p in packages if p not in colrev_packages]

    if colrev_packages:
        args = ["pip", "install"]
        if upgrade:
            args += ["--upgrade"]
        if editable:
            args += ["--editable", editable]
        if force_reinstall:
            args += ["--force-reinstall"]
        if no_cache_dir:
            args += ["--no-cache-dir"]
        args += [f"colrev[{','.join(colrev_packages)}]"]
        input(args)
        sys.argv = args
        run_module("pip", run_name="__main__")

    args = ["pip", "install"]
    if upgrade:
        args += ["--upgrade"]
    if editable:
        args += ["--editable", editable]
    if force_reinstall:
        args += ["--force-reinstall"]
    if no_cache_dir:
        args += ["--no-cache-dir"]
    args += list(packages)
    sys.argv = args
    run_module("pip", run_name="__main__")


@main.command(hidden=True)
@click.option(
    "-i", "--case-insensitive/--no-case-insensitive", help="Case insensitive completion"
)
@click.argument(
    "shell",
    required=False,
    type=click_completion.DocumentedChoice(click_completion.core.shells),
)
def show_click(shell, case_insensitive) -> None:  # type: ignore
    """Show the click-completion-command completion code"""
    extra_env = (
        {"_CLICK_COMPLETION_COMMAND_CASE_INSENSITIVE_COMPLETE": "ON"}
        if case_insensitive
        else {}
    )
    click.echo(click_completion.core.get_code(shell, extra_env=extra_env))


@main.command(hidden=True)
@click.option(
    "--append/--overwrite", help="Append the completion code to the file", default=None
)
@click.option(
    "-i", "--case-insensitive/--no-case-insensitive", help="Case insensitive completion"
)
@click.argument(
    "shell",
    required=False,
    type=click_completion.DocumentedChoice(click_completion.core.shells),
)
@click.argument("path", required=False)
def install_click(append, case_insensitive, shell, path) -> None:  # type: ignore
    """Install the click-completion-command completion"""
    extra_env = (
        {"_CLICK_COMPLETION_COMMAND_CASE_INSENSITIVE_COMPLETE": "ON"}
        if case_insensitive
        else {}
    )
    shell, path = click_completion.core.install(  # nosec
        shell=shell, path=path, append=append, extra_env=extra_env
    )
    click.echo(f"{shell} completion installed in {path}")<|MERGE_RESOLUTION|>--- conflicted
+++ resolved
@@ -243,15 +243,7 @@
 @main.command(help_priority=1)
 @click.option(
     "--type",
-<<<<<<< HEAD
-    # type=click.Choice(
-    #     package_manager.discover_packages(
-    #         package_type=EndpointType.review_type,
-    #     )
-    # ),
-=======
     # type=click.Choice(TYPE_IDENTIFIER_ENDPOINT_DICT[EndpointType.review_type]),
->>>>>>> a5e2ab85
     default="colrev.literature_review",
     help="Review type for the setup.",
 )
@@ -441,15 +433,7 @@
 @click.option(
     "-a",
     "--add",
-<<<<<<< HEAD
-    # type=click.Choice(
-    #     package_manager.discover_packages(
-    #         package_type=EndpointType.search_source,
-    #     )
-    # ),
-=======
     # type=click.Choice(TYPE_IDENTIFIER_ENDPOINT_DICT[EndpointType.search_source]),
->>>>>>> a5e2ab85
     help="""Search source to be added.""",
 )
 @click.option(
@@ -655,15 +639,7 @@
 @click.option(
     "-a",
     "--add",
-<<<<<<< HEAD
-    # type=click.Choice(
-    #     package_manager.discover_packages(
-    #         package_type=EndpointType.prep,
-    #     )
-    # ),
-=======
     # type=click.Choice(TYPE_IDENTIFIER_ENDPOINT_DICT[EndpointType.prep]),
->>>>>>> a5e2ab85
     help="""Prep package to be added.""",
 )
 @click.option(
@@ -784,15 +760,7 @@
 @click.option(
     "-a",
     "--add",
-<<<<<<< HEAD
-    # type=click.Choice(
-    #     package_manager.discover_packages(
-    #         package_type=EndpointType.prep_man,
-    #     )
-    # ),
-=======
     # type=click.Choice(TYPE_IDENTIFIER_ENDPOINT_DICT[EndpointType.prep_man]),
->>>>>>> a5e2ab85
     help="""Prep-man script  to be added.""",
 )
 @click.option(
@@ -883,16 +851,7 @@
 @click.option(
     "-a",
     "--add",
-<<<<<<< HEAD
-    # type=click.Choice(
-    #     package_manager.discover_packages(
-    #         package_type=EndpointType.dedupe,
-    #     ),
-    #     case_sensitive=False,
-    # ),
-=======
     # type=click.Choice(TYPE_IDENTIFIER_ENDPOINT_DICT[EndpointType.dedupe]),
->>>>>>> a5e2ab85
     help="""Dedupe package to be added.""",
 )
 @click.option(
@@ -1040,15 +999,7 @@
 @click.option(
     "-a",
     "--add",
-<<<<<<< HEAD
-    # type=click.Choice(
-    #     package_manager.discover_packages(
-    #         package_type=EndpointType.prescreen,
-    #     )
-    # ),
-=======
     # type=click.Choice(TYPE_IDENTIFIER_ENDPOINT_DICT[EndpointType.prescreen]),
->>>>>>> a5e2ab85
     help="""Prescreen package to be added.""",
 )
 @click.option(
@@ -1206,15 +1157,7 @@
 @click.option(
     "-a",
     "--add",
-<<<<<<< HEAD
-    # type=click.Choice(
-    #     package_manager.discover_packages(
-    #         package_type=EndpointType.screen,
-    #     )
-    # ),
-=======
     # type=click.Choice(TYPE_IDENTIFIER_ENDPOINT_DICT[EndpointType.screen]),
->>>>>>> a5e2ab85
     help="""Screen package to be added.""",
 )
 @click.option(
@@ -1489,15 +1432,7 @@
 @click.option(
     "-a",
     "--add",
-<<<<<<< HEAD
-    # type=click.Choice(
-    #     package_manager.discover_packages(
-    #         package_type=EndpointType.pdf_get,
-    #     )
-    # ),
-=======
     # type=click.Choice(TYPE_IDENTIFIER_ENDPOINT_DICT[EndpointType.pdf_get]),
->>>>>>> a5e2ab85
     help="""PDF-get package to be added.""",
 )
 @click.option(
@@ -1609,15 +1544,7 @@
 @click.option(
     "-a",
     "--add",
-<<<<<<< HEAD
-    # type=click.Choice(
-    #     package_manager.discover_packages(
-    #         package_type=EndpointType.pdf_get_man,
-    #     )
-    # ),
-=======
     # type=click.Choice(TYPE_IDENTIFIER_ENDPOINT_DICT[EndpointType.pdf_get_man]),
->>>>>>> a5e2ab85
     help="""PDF-get-man package to be added.""",
 )
 @click.option(
@@ -1754,15 +1681,7 @@
 @click.option(
     "-a",
     "--add",
-<<<<<<< HEAD
-    # type=click.Choice(
-    #     package_manager.discover_packages(
-    #         package_type=EndpointType.pdf_prep,
-    #     )
-    # ),
-=======
     # type=click.Choice(TYPE_IDENTIFIER_ENDPOINT_DICT[EndpointType.pdf_prep]),
->>>>>>> a5e2ab85
     help="""PDF-prep package to be added.""",
 )
 @click.option(
@@ -1899,15 +1818,7 @@
 @click.option(
     "-a",
     "--add",
-<<<<<<< HEAD
-    # type=click.Choice(
-    #     package_manager.discover_packages(
-    #         package_type=EndpointType.pdf_prep_man,
-    #     )
-    # ),
-=======
     # type=click.Choice(TYPE_IDENTIFIER_ENDPOINT_DICT[EndpointType.pdf_prep_man]),
->>>>>>> a5e2ab85
     help="""PDF-prep-man package to be added.""",
 )
 @click.option(
@@ -2020,15 +1931,7 @@
 @click.option(
     "-a",
     "--add",
-<<<<<<< HEAD
-    # type=click.Choice(
-    #     package_manager.discover_packages(
-    #         package_type=EndpointType.data,
-    #     )
-    # ),
-=======
     # click.Choice(TYPE_IDENTIFIER_ENDPOINT_DICT[EndpointType.data]),
->>>>>>> a5e2ab85
     help="Data package to be added.",
 )
 @click.option(
