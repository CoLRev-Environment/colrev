--- conflicted
+++ resolved
@@ -55,7 +55,7 @@
 EXACT_CALL = "colrev " + subprocess.list2cmdline(sys.argv[1:])  # nosec
 
 PACKAGE_MANAGER = colrev.package_manager.package_manager.PackageManager()
-TYPE_IDENTIFIER_ENDPOINT_DICT = PACKAGE_MANAGER.load_type_identifier_endpoint_dict()
+# TYPE_IDENTIFIER_ENDPOINT_DICT = PACKAGE_MANAGER.load_type_identifier_endpoint_dict()
 
 SHELL_MODE = False
 
@@ -243,15 +243,7 @@
 @main.command(help_priority=1)
 @click.option(
     "--type",
-<<<<<<< HEAD
-    # type=click.Choice(
-    #     package_manager.discover_packages(
-    #         package_type=EndpointType.review_type,
-    #     )
-    # ),
-=======
-    type=click.Choice(TYPE_IDENTIFIER_ENDPOINT_DICT[EndpointType.review_type]),
->>>>>>> b203b841
+    # type=click.Choice(TYPE_IDENTIFIER_ENDPOINT_DICT[EndpointType.review_type]),
     default="colrev.literature_review",
     help="Review type for the setup.",
 )
@@ -441,15 +433,7 @@
 @click.option(
     "-a",
     "--add",
-<<<<<<< HEAD
-    # type=click.Choice(
-    #     package_manager.discover_packages(
-    #         package_type=EndpointType.search_source,
-    #     )
-    # ),
-=======
-    type=click.Choice(TYPE_IDENTIFIER_ENDPOINT_DICT[EndpointType.search_source]),
->>>>>>> b203b841
+    # type=click.Choice(TYPE_IDENTIFIER_ENDPOINT_DICT[EndpointType.search_source]),
     help="""Search source to be added.""",
 )
 @click.option(
@@ -655,15 +639,7 @@
 @click.option(
     "-a",
     "--add",
-<<<<<<< HEAD
-    # type=click.Choice(
-    #     package_manager.discover_packages(
-    #         package_type=EndpointType.prep,
-    #     )
-    # ),
-=======
-    type=click.Choice(TYPE_IDENTIFIER_ENDPOINT_DICT[EndpointType.prep]),
->>>>>>> b203b841
+    # type=click.Choice(TYPE_IDENTIFIER_ENDPOINT_DICT[EndpointType.prep]),
     help="""Prep package to be added.""",
 )
 @click.option(
@@ -784,15 +760,7 @@
 @click.option(
     "-a",
     "--add",
-<<<<<<< HEAD
-    # type=click.Choice(
-    #     package_manager.discover_packages(
-    #         package_type=EndpointType.prep_man,
-    #     )
-    # ),
-=======
-    type=click.Choice(TYPE_IDENTIFIER_ENDPOINT_DICT[EndpointType.prep_man]),
->>>>>>> b203b841
+    # type=click.Choice(TYPE_IDENTIFIER_ENDPOINT_DICT[EndpointType.prep_man]),
     help="""Prep-man script  to be added.""",
 )
 @click.option(
@@ -883,16 +851,7 @@
 @click.option(
     "-a",
     "--add",
-<<<<<<< HEAD
-    # type=click.Choice(
-    #     package_manager.discover_packages(
-    #         package_type=EndpointType.dedupe,
-    #     ),
-    #     case_sensitive=False,
-    # ),
-=======
-    type=click.Choice(TYPE_IDENTIFIER_ENDPOINT_DICT[EndpointType.dedupe]),
->>>>>>> b203b841
+    # type=click.Choice(TYPE_IDENTIFIER_ENDPOINT_DICT[EndpointType.dedupe]),
     help="""Dedupe package to be added.""",
 )
 @click.option(
@@ -1040,15 +999,7 @@
 @click.option(
     "-a",
     "--add",
-<<<<<<< HEAD
-    # type=click.Choice(
-    #     package_manager.discover_packages(
-    #         package_type=EndpointType.prescreen,
-    #     )
-    # ),
-=======
-    type=click.Choice(TYPE_IDENTIFIER_ENDPOINT_DICT[EndpointType.prescreen]),
->>>>>>> b203b841
+    # type=click.Choice(TYPE_IDENTIFIER_ENDPOINT_DICT[EndpointType.prescreen]),
     help="""Prescreen package to be added.""",
 )
 @click.option(
@@ -1206,15 +1157,7 @@
 @click.option(
     "-a",
     "--add",
-<<<<<<< HEAD
-    # type=click.Choice(
-    #     package_manager.discover_packages(
-    #         package_type=EndpointType.screen,
-    #     )
-    # ),
-=======
-    type=click.Choice(TYPE_IDENTIFIER_ENDPOINT_DICT[EndpointType.screen]),
->>>>>>> b203b841
+    # type=click.Choice(TYPE_IDENTIFIER_ENDPOINT_DICT[EndpointType.screen]),
     help="""Screen package to be added.""",
 )
 @click.option(
@@ -1489,15 +1432,7 @@
 @click.option(
     "-a",
     "--add",
-<<<<<<< HEAD
-    # type=click.Choice(
-    #     package_manager.discover_packages(
-    #         package_type=EndpointType.pdf_get,
-    #     )
-    # ),
-=======
-    type=click.Choice(TYPE_IDENTIFIER_ENDPOINT_DICT[EndpointType.pdf_get]),
->>>>>>> b203b841
+    # type=click.Choice(TYPE_IDENTIFIER_ENDPOINT_DICT[EndpointType.pdf_get]),
     help="""PDF-get package to be added.""",
 )
 @click.option(
@@ -1609,15 +1544,7 @@
 @click.option(
     "-a",
     "--add",
-<<<<<<< HEAD
-    # type=click.Choice(
-    #     package_manager.discover_packages(
-    #         package_type=EndpointType.pdf_get_man,
-    #     )
-    # ),
-=======
-    type=click.Choice(TYPE_IDENTIFIER_ENDPOINT_DICT[EndpointType.pdf_get_man]),
->>>>>>> b203b841
+    # type=click.Choice(TYPE_IDENTIFIER_ENDPOINT_DICT[EndpointType.pdf_get_man]),
     help="""PDF-get-man package to be added.""",
 )
 @click.option(
@@ -1754,15 +1681,7 @@
 @click.option(
     "-a",
     "--add",
-<<<<<<< HEAD
-    # type=click.Choice(
-    #     package_manager.discover_packages(
-    #         package_type=EndpointType.pdf_prep,
-    #     )
-    # ),
-=======
-    type=click.Choice(TYPE_IDENTIFIER_ENDPOINT_DICT[EndpointType.pdf_prep]),
->>>>>>> b203b841
+    # type=click.Choice(TYPE_IDENTIFIER_ENDPOINT_DICT[EndpointType.pdf_prep]),
     help="""PDF-prep package to be added.""",
 )
 @click.option(
@@ -1899,15 +1818,7 @@
 @click.option(
     "-a",
     "--add",
-<<<<<<< HEAD
-    # type=click.Choice(
-    #     package_manager.discover_packages(
-    #         package_type=EndpointType.pdf_prep_man,
-    #     )
-    # ),
-=======
-    type=click.Choice(TYPE_IDENTIFIER_ENDPOINT_DICT[EndpointType.pdf_prep_man]),
->>>>>>> b203b841
+    # type=click.Choice(TYPE_IDENTIFIER_ENDPOINT_DICT[EndpointType.pdf_prep_man]),
     help="""PDF-prep-man package to be added.""",
 )
 @click.option(
@@ -2020,15 +1931,7 @@
 @click.option(
     "-a",
     "--add",
-<<<<<<< HEAD
-    # type=click.Choice(
-    #     package_manager.discover_packages(
-    #         package_type=EndpointType.data,
-    #     )
-    # ),
-=======
-    type=click.Choice(TYPE_IDENTIFIER_ENDPOINT_DICT[EndpointType.data]),
->>>>>>> b203b841
+    # click.Choice(TYPE_IDENTIFIER_ENDPOINT_DICT[EndpointType.data]),
     help="Data package to be added.",
 )
 @click.option(
