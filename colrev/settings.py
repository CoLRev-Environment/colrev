--- conflicted
+++ resolved
@@ -33,54 +33,11 @@
         return cls._member_names_
 
 
-<<<<<<< HEAD
-class ReviewType(Enum):
-    """The type of review"""
-
-    # pylint: disable=invalid-name
-    curated_masterdata = "curated_masterdata"
-    realtime = "realtime"
-    literature_review = "literature_review"
-    narrative_review = "narrative_review"
-    descriptive_review = "descriptive_review"
-    scoping_review = "scoping_review"
-    critical_review = "critical_review"
-    theoretical_review = "theoretical_review"
-    conceptual_review = "conceptual_review"
-    qualitative_systematic_review = "qualitative_systematic_review"
-    meta_analysis = "meta_analysis"
-    scientometric = "scientometric"
-    peer_review = "peer_review"
-
-    @classmethod
-    def get_field_details(cls) -> typing.Dict:
-        # pylint: disable=E1101
-        return {"options": cls._member_names_, "type": "selection"}
-
-    @classmethod
-    def get_options(cls) -> typing.List[str]:
-        # pylint: disable=no-member
-        return cls._member_names_
-
-    def __str__(self) -> str:
-        return f"{self.name}"
-
-
 @dataclass
 class Author(JsonSchemaMixin):
     """Author of the review"""
-=======
-# @dataclass
-# class Author:
-#     name: str
-#     initials: str
-#     email: str
-#     orcid: typing.Optional[str]
-#     contributions: typing.Optional[list]
-#     affiliations: typing.Optional[list]
-#     funding: typing.Optional[list]
-#     identifiers: typing.Optional[list]
->>>>>>> 5ca1afd5
+
+    # pylint: disable=too-many-instance-attributes
 
     name: str
     initials: str
@@ -122,6 +79,8 @@
 @dataclass
 class ProjectSettings(JsonSchemaMixin):
     """Project settings"""
+
+    # pylint: disable=too-many-instance-attributes
 
     title: str
     __doc_title__ = "The title of the review"
@@ -172,13 +131,10 @@
 
 
 @dataclass
-<<<<<<< HEAD
 class SearchSource(JsonSchemaMixin):
     """Search source settings"""
-=======
-class SearchSource:
+
     # pylint: disable=too-many-instance-attributes
->>>>>>> 5ca1afd5
 
     filename: Path
     search_type: SearchType
@@ -444,13 +400,10 @@
 
 
 @dataclass
-<<<<<<< HEAD
 class Settings(JsonSchemaMixin):
     """CoLRev project settings"""
-=======
-class Configuration:
+
     # pylint: disable=too-many-instance-attributes
->>>>>>> 5ca1afd5
 
     project: ProjectSettings
     sources: typing.List[SearchSource]
@@ -493,61 +446,61 @@
     def get_settings_schema(cls):
 
         schema = cls.json_schema()
-
-        schema["definitions"]["SearchSource"]["properties"]["conversion_script"] = {  # type: ignore
+        sdefs = schema["definitions"]
+        sdefs["SearchSource"]["properties"]["conversion_script"] = {  # type: ignore
             "script_type": "conversion",
             "type": "script_item",
         }
 
-        schema["definitions"]["SearchSource"]["properties"]["search_script"] = {  # type: ignore
+        sdefs["SearchSource"]["properties"]["search_script"] = {  # type: ignore
             "script_type": "search",
             "type": "script_item",
         }
 
-        schema["definitions"]["SearchSource"]["properties"]["source_prep_scripts"] = {  # type: ignore
+        sdefs["SearchSource"]["properties"]["source_prep_scripts"] = {  # type: ignore
             "script_type": "source_prep_script",
             "type": "script_array",
         }
 
         # pylint: disable=unused-variable
-        prep_rounds = schema["definitions"]["PrepRound"]["properties"]["scripts"]
+        prep_rounds = sdefs["PrepRound"]["properties"]["scripts"]
         prep_rounds = {  # type: ignore # noqa: F841
             "script_type": "prep",
             "type": "script_array",
         }
-        schema["definitions"]["PrepSettings"]["properties"]["PrepSettings"] = {  # type: ignore
+        sdefs["PrepSettings"]["properties"]["PrepSettings"] = {  # type: ignore
             "script_type": "prep_man",
             "type": "script_array",
         }
-        schema["definitions"]["DedupeSettings"]["properties"]["scripts"] = {  # type: ignore
+        sdefs["DedupeSettings"]["properties"]["scripts"] = {  # type: ignore
             "script_type": "dedupe",
             "type": "script_array",
         }
-        schema["definitions"]["PrescreenSettings"]["properties"]["scripts"] = {  # type: ignore
+        sdefs["PrescreenSettings"]["properties"]["scripts"] = {  # type: ignore
             "script_type": "prescreen",
             "type": "script_array",
         }
-        schema["definitions"]["PDFGetSettings"]["properties"]["scripts"] = {  # type: ignore
+        sdefs["PDFGetSettings"]["properties"]["scripts"] = {  # type: ignore
             "script_type": "pdf_get",
             "type": "script_array",
         }
-        schema["definitions"]["PDFGetSettings"]["properties"]["man_pdf_get_scripts"] = {  # type: ignore
+        sdefs["PDFGetSettings"]["properties"]["man_pdf_get_scripts"] = {  # type: ignore
             "script_type": "pdf_get_man",
             "type": "script_array",
         }
-        schema["definitions"]["PDFPrepSettings"]["properties"]["scripts"] = {  # type: ignore
+        sdefs["PDFPrepSettings"]["properties"]["scripts"] = {  # type: ignore
             "script_type": "pdf_prep",
             "type": "script_array",
         }
-        schema["definitions"]["PDFPrepSettings"]["properties"]["man_pdf_prep_scripts"] = {  # type: ignore
+        sdefs["PDFPrepSettings"]["properties"]["man_pdf_prep_scripts"] = {  # type: ignore
             "script_type": "pdf_prep_man",
             "type": "script_array",
         }
-        schema["definitions"]["ScreenSettings"]["properties"]["scripts"] = {  # type: ignore
+        sdefs["ScreenSettings"]["properties"]["scripts"] = {  # type: ignore
             "script_type": "screen",
             "type": "script_array",
         }
-        schema["definitions"]["DataSettings"]["properties"]["scripts"] = {  # type: ignore
+        sdefs["DataSettings"]["properties"]["scripts"] = {  # type: ignore
             "script_type": "data",
             "type": "script_array",
         }
