#!/usr/bin/env python3
import importlib
import io
import logging
import os
import pprint
import re
import sys
import tempfile
import typing
from contextlib import redirect_stdout
from dataclasses import asdict
from enum import Enum
from importlib.metadata import version
from pathlib import Path
import shutil

import git
import yaml
from dacite import from_dict

from colrev_core import review_dataset
from colrev_core.data import ManuscriptRecordSourceTagError
from colrev_core.environment import EnvironmentManager
from colrev_core.process import Process
from colrev_core.process import ProcessType
from colrev_core.process import UnstagedGitChangesError
from colrev_core.review_dataset import DuplicatesError
from colrev_core.review_dataset import FieldError
from colrev_core.review_dataset import OriginError
from colrev_core.review_dataset import PropagatedIDChange
from colrev_core.settings import Configuration


class ReviewManager:
    """
    Class for managing individual CoLRev review project (repositories)
    """

    notified_next_process = None
    """ReviewManager was notified for the upcoming process and
    will provide access to the ReviewDataset"""

    def __init__(
        self, path_str: str = None, force_mode: bool = False, debug_mode: bool = False
    ) -> None:
        from colrev_core.review_dataset import ReviewDataset

        self.force_mode = force_mode
        """Force mode variable (bool)"""

        if path_str is not None:
            self.path = Path(path_str)
            """Path of the project repository"""
        else:
            self.path = Path.cwd()

        self.paths = self.__get_file_paths(self.path)

        self.settings = self.load_settings()

        if debug_mode:
            self.DEBUG_MODE = True
        else:
            self.DEBUG_MODE = False

        if self.DEBUG_MODE:
            self.report_logger = self.__setup_report_logger(logging.DEBUG)
            """Logger for the commit report"""
            self.logger = self.__setup_logger(logging.DEBUG)
            """Logger for processing information"""
        else:
            self.report_logger = self.__setup_report_logger(logging.INFO)
            self.logger = self.__setup_logger(logging.INFO)

        global_git_vars = EnvironmentManager.get_name_mail_from_global_git_config()
        if 2 != len(global_git_vars):
            logging.error("Global git variables (user name and email) not available.")
            return
        self.COMMITTER, self.EMAIL = global_git_vars

        self.pp = pprint.PrettyPrinter(indent=4, width=140, compact=False)
        self.REVIEW_DATASET = ReviewDataset(self)
        """The review dataset object"""
        self.sources = self.REVIEW_DATASET.load_sources()
        """Information on sources (search directory)"""

        if self.DEBUG_MODE:
            print("\n\n")
            self.logger.debug("Created review manager instance")
            self.logger.debug(f"Settings: {self.pp.pformat(self.settings)}")

    def load_settings(self) -> Configuration:
        import dacite
        import json
        import pkgutil

        # https://tech.preferred.jp/en/blog/working-with-configuration-in-python/

        # possible extension : integrate/merge global, default settings
        # from colrev_core.environment import EnvironmentManager
        # def selective_merge(base_obj, delta_obj):
        #     if not isinstance(base_obj, dict):
        #         return delta_obj
        #     common_keys = set(base_obj).intersection(delta_obj)
        #     new_keys = set(delta_obj).difference(common_keys)
        #     for k in common_keys:
        #         base_obj[k] = selective_merge(base_obj[k], delta_obj[k])
        #     for k in new_keys:
        #         base_obj[k] = delta_obj[k]
        #     return base_obj
        # print(selective_merge(default_settings, project_settings))

        if not self.paths["SETTINGS"].is_file():
            filedata = pkgutil.get_data(__name__, "template/settings.json")
            if filedata:
                settings = json.loads(filedata.decode("utf-8"))
                with open(self.paths["SETTINGS"], "w", encoding="utf8") as file:
                    json.dump(settings, file, indent=4)

        with open(self.paths["SETTINGS"]) as f:
            loaded_settings = json.load(f)

        converters = {Path: Path, Enum: Enum}

        # TODO : check validation
        # (e..g, non-float values for prep/similarity do not through errors)

        settings = from_dict(
            data_class=Configuration,
            data=loaded_settings,
            config=dacite.Config(type_hooks=converters, cast=[Enum]),  # type: ignore
        )

        return settings

    def save_settings(self) -> None:
        import json

        def custom_asdict_factory(data):
            def convert_value(obj):
                if isinstance(obj, Enum):
                    return obj.value
                if isinstance(obj, Path):
                    return str(obj)
                return obj

            return {k: convert_value(v) for k, v in data}

        exported_dict = asdict(self.settings, dict_factory=custom_asdict_factory)
        with open("settings.json", "w") as outfile:
            json.dump(exported_dict, outfile, indent=4)
        self.REVIEW_DATASET.add_changes("settings.json")

        return

    def __get_file_paths(self, repository_dir_str: Path) -> dict:
        repository_dir = repository_dir_str
        main_refs = "references.bib"
        data = "data.csv"
        pdf_dir = "pdfs"
        paper = "paper.md"
        readme = "readme.md"
        report = "report.log"
        search_dir = "search"
        status = "status.yaml"
        corrections = ".corrections"
        settings = "settings.json"
        return {
            "REPO_DIR": repository_dir,
            "MAIN_REFERENCES_RELATIVE": Path(main_refs),
            "MAIN_REFERENCES": repository_dir.joinpath(main_refs),
            "DATA_RELATIVE": Path(data),
            "DATA": repository_dir.joinpath(data),
            "PDF_DIRECTORY_RELATIVE": Path(pdf_dir),
            "PDF_DIRECTORY": repository_dir.joinpath(pdf_dir),
            "PAPER_RELATIVE": Path(paper),
            "PAPER": repository_dir.joinpath(paper),
            "README_RELATIVE": Path(readme),
            "README": repository_dir.joinpath(readme),
            "REPORT_RELATIVE": Path(report),
            "REPORT": repository_dir.joinpath(report),
            "SEARCHDIR_RELATIVE": Path(search_dir),
            "SEARCHDIR": repository_dir.joinpath(search_dir),
            "STATUS_RELATIVE": Path(status),
            "STATUS": repository_dir.joinpath(status),
            "CORRECTIONS_PATH": repository_dir.joinpath(corrections),
            "SETTINGS": repository_dir.joinpath(settings),
            "SETTINGS_RELATIVE": Path(settings),
        }

    def get_remote_url(self):
        git_repo = self.REVIEW_DATASET.get_repo()
        for remote in git_repo.remotes:
            if remote.url:
                remote_url = remote.url.rstrip(".git")
                return remote_url

        return None

    def __actor_fallback(self) -> str:
        from colrev_core.environment import EnvironmentManager

        name = EnvironmentManager.get_name_mail_from_global_git_config()[0]
        return name

    def __email_fallback(self) -> str:
        from colrev_core.environment import EnvironmentManager

        email = EnvironmentManager.get_name_mail_from_global_git_config()[1]
        return email

    def __setup_logger(self, level=logging.INFO) -> logging.Logger:
        # for logger debugging:
        # from logging_tree import printout
        # printout()
        logger = logging.getLogger(f"colrev_core{str(self.path).replace('/', '_')}")

        logger.setLevel(level)

        if logger.handlers:
            for handler in logger.handlers:
                logger.removeHandler(handler)

        formatter = logging.Formatter(
            fmt="%(asctime)s [%(levelname)s] %(message)s",
            datefmt="%Y-%m-%d %H:%M:%S",
        )
        handler = logging.StreamHandler()
        handler.setFormatter(formatter)
        handler.setLevel(level)

        logger.addHandler(handler)
        logger.propagate = False

        return logger

    def __setup_report_logger(self, level=logging.INFO) -> logging.Logger:
        report_logger = logging.getLogger(
            f"colrev_core_report{str(self.path).replace('/', '_')}"
        )

        if report_logger.handlers:
            for handler in report_logger.handlers:
                report_logger.removeHandler(handler)

        report_logger.setLevel(level)
        formatter = logging.Formatter(
            fmt="%(asctime)s [%(levelname)s] %(message)s",
            datefmt="%Y-%m-%d %H:%M:%S",
        )

        report_file_handler = logging.FileHandler("report.log", mode="a")
        report_file_handler.setFormatter(formatter)

        report_logger.addHandler(report_file_handler)

        if logging.DEBUG == level:
            handler = logging.StreamHandler()
            handler.setFormatter(formatter)
            report_logger.addHandler(handler)
        report_logger.propagate = False

        return report_logger

    def __get_colrev_versions(self) -> typing.List[str]:

        current_colrev_core_version = version("colrev_core")
        last_colrev_core_version = current_colrev_core_version

        last_commit_message = self.REVIEW_DATASET.get_commit_message(0)
        cmsg_lines = last_commit_message.split("\n")
        for cmsg_line in cmsg_lines[0:100]:
            if "colrev_core" in cmsg_line and "version" in cmsg_line:
                last_colrev_core_version = cmsg_line[cmsg_line.find("version ") + 8 :]

        return [last_colrev_core_version, current_colrev_core_version]

    def __check_software(self) -> None:
        last_version, current_version = self.__get_colrev_versions()
        if last_version != current_version:
            raise SoftwareUpgradeError(last_version, current_version)
        return

    def upgrade_colrev(self) -> None:
        from colrev_core.process import CheckProcess

        last_version, current_version = self.__get_colrev_versions()

        if "+" in last_version:
            last_version = last_version[: last_version.find("+")]
        if "+" in current_version:
            current_version = current_version[: current_version.find("+")]

        cur_major = current_version[: current_version.rfind(".")]
        next_minor = str(int(current_version[current_version.rfind(".") + 1 :]) + 1)
        upcoming_version = cur_major + "." + next_minor

        CheckProcess(self)  # to notify

        def inplace_change(filename: Path, old_string: str, new_string: str) -> None:
            with open(filename, encoding="utf8") as f:
                s = f.read()
                if old_string not in s:
                    logging.info(f'"{old_string}" not found in {filename}.')
                    return
            with open(filename, "w", encoding="utf8") as f:
                s = s.replace(old_string, new_string)
                f.write(s)
            return

        def migrate_0_3_0(self) -> bool:
            records = self.REVIEW_DATASET.load_records_dict()
            if len(records.values()) > 0:
                for record in records.values():
                    if "LOCAL_INDEX" == record.get("metadata_source", ""):
                        record["metadata_source"] = "CURATED"
                    if "pdf_hash" in record:
                        record["colrev_pdf_id"] = "cpid1:" + record["pdf_hash"]
                        del record["pdf_hash"]

                self.REVIEW_DATASET.save_records_dict(records)
                self.REVIEW_DATASET.add_record_changes()

            inplace_change(
                self.paths["SOURCES"], "search_type: LOCAL_PAPER_INDEX", "PDFS"
            )
            self.REVIEW_DATASET.add_changes(str(self.paths["SOURCES_RELATIVE"]))

            if self.REVIEW_DATASET.has_changes():
                return True
            return False

        def migrate_0_4_0(self) -> bool:
            import pandas as pd
            import yaml
            import json
            import pkgutil

            records = self.REVIEW_DATASET.load_records_dict()
            if len(records.values()) > 0:
                for record in records.values():
                    if "manual_duplicate" in record:
                        del record["manual_duplicate"]
                    if "manual_non_duplicate" in record:
                        del record["manual_non_duplicate"]
                    if "origin" in record:
                        record["colrev_origin"] = record["origin"]
                        del record["origin"]
                    if "status" in record:
                        record["colrev_status"] = record["status"]
                        del record["status"]
                    if "excl_criteria" in record:
                        record["exclusion_criteria"] = record["excl_criteria"]
                        del record["excl_criteria"]
                    if "metadata_source" in record:
                        del record["metadata_source"]

                    if "colrev_masterdata" in record:
                        if record["colrev_masterdata"] == "ORIGINAL":
                            del record["colrev_masterdata"]
                        else:
                            record["colrev_masterdata_provenance"] = record[
                                "colrev_masterdata"
                            ]
                            del record["colrev_masterdata"]

                    if "curated_metadata" in str(self.path):
                        if "colrev_masterdata_provenance" in record:
                            if "CURATED" == record["colrev_masterdata_provenance"]:
                                record["colrev_masterdata_provenance"] = ""

                    # if "source_url" in record:
                    #     record["colrev_masterdata"] = \
                    #           "CURATED:" + record["source_url"]
                    #     del record["source_url"]
                    # else:
                    #     record["colrev_masterdata"] = "ORIGINAL"
                    # Note : for curated repositories
                    # record["colrev_masterdata"] = "CURATED"

                self.REVIEW_DATASET.save_records_dict(records)
                self.REVIEW_DATASET.add_record_changes()

            # Note: the order is important in this case.
            self.REVIEW_DATASET.update_colrev_ids()

            if not Path("settings.json").is_file():
                filedata = pkgutil.get_data(__name__, "template/settings.json")
                if not filedata:
                    print("error reading file")
                    return False
                settings = json.loads(filedata.decode("utf-8"))
            else:
                with open("settings.json") as f:
                    settings = json.load(f)

            old_sources_path = Path("sources.yaml")
            if old_sources_path.is_file():
                if old_sources_path.is_file():
                    with open(old_sources_path) as f:
                        sources_df = pd.json_normalize(yaml.safe_load(f))
                        sources = sources_df.to_dict("records")
                        print(sources)
                for source in sources:
                    if len(source["search_parameters"]) > 0:
                        if "dblp" == source["search_parameters"][0]["endpoint"]:
                            source["source_identifier"] = "{{dblp_key}}"
                        elif "crossref" == source["search_parameters"][0]["endpoint"]:
                            source[
                                "source_identifier"
                            ] = "https://api.crossref.org/works/{{doi}}"
                        elif (
                            "pdfs_directory"
                            == source["search_parameters"][0]["endpoint"]
                        ):
                            source["source_identifier"] = "{{file}}"
                        else:
                            source["source_identifier"] = source["search_parameters"][
                                0
                            ]["endpoint"]

                        source["search_parameters"] = source["search_parameters"][0][
                            "params"
                        ]
                    else:
                        source["search_parameters"] = ""
                        source["source_identifier"] = source.get("source_url", "")

                    if (
                        source["comment"] != source["comment"]
                        or "NA" == source["comment"]
                    ):  # NaN
                        source["comment"] = ""

                    if "source_url" in source:
                        del source["source_url"]
                    if "source_name" in source:
                        del source["source_name"]
                    if "last_sync" in source:
                        del source["last_sync"]

                settings["search"]["sources"] = sources
                with open("settings.json", "w") as outfile:
                    json.dump(settings, outfile, indent=4)
                print(settings)
            if old_sources_path.is_file():
                old_sources_path.unlink()
                self.REVIEW_DATASET.remove_file(str(old_sources_path))
            self.REVIEW_DATASET.add_setting_changes()

            if Path("shared_config.ini").is_file():
                Path("shared_config.ini").unlink()
                self.REVIEW_DATASET.remove_file("shared_config.ini")
            if Path("private_config.ini").is_file():
                Path("private_config.ini").unlink()

            if "curated_metadata" in str(self.path):
                self.settings.project.curated_masterdata = True
                self.settings.project.curated_fields = [
                    "doi",
                    "url",
                    "dblp_key",
                ]
                self.save_settings()

            return True

        # next version should be:
        # ...
        # {'from': '0.4.0', "to": '0.5.0', 'script': migrate_0_4_0}
        # {'from': '0.5.0', "to": upcoming_version, 'script': migrate_0_5_0}
        migration_scripts: typing.List[typing.Dict[str, typing.Any]] = [
            {"from": "0.3.0", "to": "0.4.0", "script": migrate_0_3_0},
            {"from": "0.4.0", "to": upcoming_version, "script": migrate_0_4_0},
        ]

        # Start with the first step if the version is older:
        if last_version not in [x["from"] for x in migration_scripts]:
            last_version = "0.3.0"

        while current_version in [x["from"] for x in migration_scripts]:
            self.logger.info(f"Current CoLRev version: {last_version}")

            migrator = [x for x in migration_scripts if x["from"] == last_version].pop()

            migration_script = migrator["script"]

            self.logger.info(f"Migrating from {migrator['from']} to {migrator['to']}")

            updated = migration_script(self)
            if updated:
                self.logger.info(f"Updated to: {last_version}")
            else:
                self.logger.info("Nothing to do.")
                self.logger.info(
                    "If the update notification occurs again, run\n "
                    "git commit -n -m --allow-empty 'update colrev'"
                )

            # Note : the version in the commit message will be set to
            # the current_version immediately. Therefore, use the migrator['to'] field.
            last_version = migrator["to"]

            if last_version == upcoming_version:
                break

        if self.REVIEW_DATASET.has_changes():
            self.create_commit(f"Upgrade to CoLRev {upcoming_version}")
        else:
            self.logger.info("Nothing to do.")
            self.logger.info(
                "If the update notification occurs again, run\n "
                "git commit -n -m --allow-empty 'update colrev'"
            )

        return

    def check_repository_setup(self) -> None:
        from git.exc import GitCommandError

        # 1. git repository?
        if not self.__is_git_repo(self.paths["REPO_DIR"]):
            raise RepoSetupError("no git repository. Use colrev_core init")

        # 2. colrev_core project?
        if not self.__is_colrev_core_project():
            raise RepoSetupError(
                "No colrev_core repository."
                + "To retrieve a shared repository, use colrev_core init."
                + "To initalize a new repository, "
                + "execute the command in an empty directory."
            )

        installed_hooks = self.__get_installed_hooks()

        # 3. Pre-commit hooks installed?
        self.__require_hooks_installed(installed_hooks)

        # 4. Pre-commit hooks up-to-date?
        try:
            if not self.__hooks_up_to_date(installed_hooks):
                raise RepoSetupError(
                    "Pre-commit hooks not up-to-date. Use\n"
                    + "colrev config --update_hooks"
                )
                # This could also be a warning, but hooks should not change often.

        except GitCommandError:
            self.logger.warning(
                "No Internet connection, cannot check remote "
                "colrev-hooks repository for updates."
            )
        return

    def __get_base_prefix_compat(self) -> str:
        return (
            getattr(sys, "base_prefix", None)
            or getattr(sys, "real_prefix", None)
            or sys.prefix
        )

    def in_virtualenv(self) -> bool:
        return self.__get_base_prefix_compat() != sys.prefix

    def __check_git_conflicts(self) -> None:
        # Note: when check is called directly from the command line.
        # pre-commit hooks automatically notify on merge conflicts

        git_repo = git.Repo(str(self.paths["REPO_DIR"]))
        unmerged_blobs = git_repo.index.unmerged_blobs()

        for path in unmerged_blobs:
            list_of_blobs = unmerged_blobs[path]
            for (stage, blob) in list_of_blobs:
                if stage != 0:
                    raise GitConflictError(path)
        return

    def __is_git_repo(self, path: Path) -> bool:
        from git.exc import InvalidGitRepositoryError

        try:
            _ = git.Repo(str(path)).git_dir
            return True
        except InvalidGitRepositoryError:
            return False

    def __is_colrev_core_project(self) -> bool:
        # Note : 'private_config.ini', 'shared_config.ini' are optional
        # "search",
        required_paths = [Path(".pre-commit-config.yaml"), Path(".gitignore")]
        if not all(x.is_file() for x in required_paths):
            return False
        return True

    def __get_installed_hooks(self) -> dict:
        installed_hooks: dict = {"hooks": list()}
        with open(".pre-commit-config.yaml", encoding="utf8") as pre_commit_y:
            pre_commit_config = yaml.load(pre_commit_y, Loader=yaml.FullLoader)
        installed_hooks[
            "remote_pv_hooks_repo"
        ] = "https://github.com/geritwagner/colrev-hooks"
        for repository in pre_commit_config["repos"]:
            if repository["repo"] == installed_hooks["remote_pv_hooks_repo"]:
                installed_hooks["local_hooks_version"] = repository["rev"]
                installed_hooks["hooks"] = [hook["id"] for hook in repository["hooks"]]
        return installed_hooks

    def __lsremote(self, url: str) -> dict:
        remote_refs = {}
        g = git.cmd.Git()
        for ref in g.ls_remote(url).split("\n"):
            hash_ref_list = ref.split("\t")
            remote_refs[hash_ref_list[1]] = hash_ref_list[0]
        return remote_refs

    def __hooks_up_to_date(self, installed_hooks: dict) -> bool:
        refs = self.__lsremote(installed_hooks["remote_pv_hooks_repo"])
        remote_sha = refs["HEAD"]
        if remote_sha == installed_hooks["local_hooks_version"]:
            return True
        return False

    def __require_hooks_installed(self, installed_hooks: dict) -> bool:
        required_hooks = ["check", "format", "report", "sharing"]
        hooks_activated = set(installed_hooks["hooks"]) == set(required_hooks)
        if not hooks_activated:
            missing_hooks = [
                x for x in required_hooks if x not in installed_hooks["hooks"]
            ]
            raise RepoSetupError(
                f"missing hooks in .pre-commit-config.yaml ({missing_hooks})"
            )

        pch_file = Path(".git/hooks/pre-commit")
        if pch_file.is_file():
            with open(pch_file, encoding="utf8") as f:
                if "File generated by pre-commit" not in f.read(4096):
                    raise RepoSetupError(
                        "pre-commit hooks not installed (use pre-commit install)"
                    )
        else:
            raise RepoSetupError(
                "pre-commit hooks not installed (use pre-commit install)"
            )

        psh_file = Path(".git/hooks/pre-push")
        if psh_file.is_file():
            with open(psh_file, encoding="utf8") as f:
                if "File generated by pre-commit" not in f.read(4096):
                    raise RepoSetupError(
                        "pre-commit push hooks not installed "
                        "(use pre-commit install --hook-type pre-push)"
                    )
        else:
            raise RepoSetupError(
                "pre-commit push hooks not installed "
                "(use pre-commit install --hook-type pre-push)"
            )

        pcmh_file = Path(".git/hooks/prepare-commit-msg")
        if pcmh_file.is_file():
            with open(pcmh_file, encoding="utf8") as f:
                if "File generated by pre-commit" not in f.read(4096):
                    raise RepoSetupError(
                        "pre-commit prepare-commit-msg hooks not installed "
                        "(use pre-commit install --hook-type prepare-commit-msg)"
                    )
        else:
            raise RepoSetupError(
                "pre-commit prepare-commit-msg hooks not installed "
                "(use pre-commit install --hook-type prepare-commit-msg)"
            )

        return True

    def check_repo(self) -> dict:
        """Check whether the repository is in a consistent state
        Entrypoint for pre-commit hooks
        """
        # Note : we have to return status code and message
        # because printing from other packages does not work in pre-commit hook.

        from colrev_core.environment import EnvironmentManager

        # We work with exceptions because each issue may be raised in different checks.
        self.notified_next_process = ProcessType.check
        PASS, FAIL = 0, 1
        check_scripts: typing.List[typing.Dict[str, typing.Any]] = [
            {"script": EnvironmentManager.check_git_installed, "params": []},
            {"script": EnvironmentManager.check_docker_installed, "params": []},
            {"script": EnvironmentManager.build_docker_images, "params": []},
            {"script": self.__check_git_conflicts, "params": []},
            {"script": self.check_repository_setup, "params": []},
            {"script": self.__check_software, "params": []},
        ]

        not self.paths["SEARCHDIR"].mkdir(exist_ok=True)

        if not self.paths["MAIN_REFERENCES"].is_file():
            self.logger.debug("Checks for MAIN_REFERENCES not activated")
        else:

            # Note : retrieving data once is more efficient than
            # reading the MAIN_REFERENCES multiple times (for each check)

            if self.REVIEW_DATASET.file_in_history(
                self.paths["MAIN_REFERENCES_RELATIVE"]
            ):
                prior = self.REVIEW_DATASET.retrieve_prior()
                self.logger.debug("prior")
                self.logger.debug(self.pp.pformat(prior))
            else:  # if MAIN_REFERENCES not yet in git history
                prior = {}

            data = self.REVIEW_DATASET.retrieve_data(prior)
            self.logger.debug("data")
            self.logger.debug(self.pp.pformat(data))

            main_refs_checks = [
                {
                    "script": self.REVIEW_DATASET.check_persisted_ID_changes,
                    "params": [prior, data],
                },
                {"script": self.REVIEW_DATASET.check_sources, "params": []},
                {
                    "script": self.REVIEW_DATASET.check_main_references_duplicates,
                    "params": data,
                },
                {
                    "script": self.REVIEW_DATASET.check_main_references_origin,
                    "params": [prior, data],
                },
                {
                    "script": self.REVIEW_DATASET.check_main_references_status_fields,
                    "params": data,
                },
                {
                    "script": self.REVIEW_DATASET.check_status_transitions,
                    "params": data,
                },
                {
                    "script": self.REVIEW_DATASET.check_main_references_screen,
                    "params": data,
                },
            ]

            if prior == {}:  # Selected checks if MAIN_REFERENCES not yet in git history
                main_refs_checks = [
                    x
                    for x in main_refs_checks
                    if x["script"]
                    in [
                        "check_sources",
                        "check_main_references_duplicates",
                    ]
                ]

            check_scripts += main_refs_checks

            self.logger.debug("Checks for MAIN_REFERENCES activated")

            PAPER = self.paths["PAPER"]
            if not PAPER.is_file():
                self.logger.debug("Checks for PAPER not activated\n")
            else:
                from colrev_core.data import Data

                DATA = Data(self, notify_state_transition_process=False)
                manuscript_checks = [
                    {
                        "script": DATA.check_new_record_source_tag,
                        "params": [],
                    },
                    {
                        "script": DATA.update_synthesized_status,
                        "params": [],
                    },
                    {
                        "script": self.update_status_yaml,
                        "params": [],
                    },
                ]
                check_scripts += manuscript_checks
                self.logger.debug("Checks for PAPER activated\n")

            # TODO: checks for structured data
            # See functions in comments
            # if DATA.is_file():
            #     data = pd.read_csv(DATA, dtype=str)
            #     check_duplicates_data(data)
            # check_screen_data(screen, data)
            # DATA = REVIEW_MANAGER.paths['DATA']

        try:

            for check_script in check_scripts:
                try:
                    if [] == check_script["params"]:
                        self.logger.debug(f'{check_script["script"].__name__}() called')
                        check_script["script"]()
                    else:
                        self.logger.debug(
                            f'{check_script["script"].__name__}(params) called'
                        )
                        if type(check_script["params"]) == list:
                            check_script["script"](*check_script["params"])
                        else:
                            check_script["script"](check_script["params"])
                    self.logger.debug(f'{check_script["script"].__name__}: passed\n')
                except PropagatedIDChange as e:
                    print(e)
                    pass
        except (
            MissingDependencyError,
            GitConflictError,
            # PropagatedIDChange,
            DuplicatesError,
            OriginError,
            FieldError,
            review_dataset.StatusTransitionError,
            ManuscriptRecordSourceTagError,
            UnstagedGitChangesError,
            review_dataset.StatusFieldValueError,
        ) as e:
            pass
            return {"status": FAIL, "msg": f"{type(e).__name__}: {e}"}
        return {"status": PASS, "msg": "Everything ok."}

    def report(self, msg_file: Path) -> dict:
        """Append commit-message report if not already available
        Entrypoint for pre-commit hooks)
        """

        update = False
        with open(msg_file, encoding="utf8") as f:
            contents = f.read()
            if "Command" not in contents:
                update = True
            if "Properties" in contents:
                update = False
        with open(msg_file, "w", encoding="utf8") as f:
            f.write(contents)
            # Don't append if it's already there
            if update:
                report = self.__get_commit_report("MANUAL", saved_args=None)
                f.write(report)

        self.REVIEW_DATASET.check_corrections_of_curated_records()

        return {"msg": "TODO", "status": 0}

    def sharing(self) -> dict:
        """Check whether sharing requirements are met
        Entrypoint for pre-commit hooks)
        """

        from colrev_core.status import Status

        STATUS = Status(self)
        stat = STATUS.get_status_freq()
        collaboration_instructions = STATUS.get_collaboration_instructions(stat)
        status_code = all(
            ["SUCCESS" == x["level"] for x in collaboration_instructions["items"]]
        )
        msgs = "\n ".join(
            [
                x["level"] + x["title"] + x.get("msg", "")
                for x in collaboration_instructions["items"]
            ]
        )
        return {"msg": msgs, "status": status_code}

    def format_references(self) -> dict:
        """Format the references
        Entrypoint for pre-commit hooks)
        """

        PASS, FAIL = 0, 1
        if not self.paths["MAIN_REFERENCES"].is_file():
            return {"status": PASS, "msg": "Everything ok."}

        try:
            changed = self.REVIEW_DATASET.format_main_references()
            self.update_status_yaml()

        except (UnstagedGitChangesError, review_dataset.StatusFieldValueError) as e:
            pass
            return {"status": FAIL, "msg": f"{type(e).__name__}: {e}"}

        if changed:
            return {"status": FAIL, "msg": "references formatted"}
        else:
            return {"status": PASS, "msg": "Everything ok."}

    def notify(self, process: Process, state_transition=True) -> None:
        """Notify the REVIEW_MANAGER about the next process"""

        if state_transition:
            process.check_precondition()
        self.notified_next_process = process.type
        self.REVIEW_DATASET.reset_log_if_no_changes()

    def __get_commit_report(
        self, script_name: str = None, saved_args: dict = None
    ) -> str:
        from colrev_core.status import Status

        report = "\n\nReport\n\n"

        if script_name is not None:
            if "MANUAL" == script_name:
                report = report + "Commit created manually or by external script\n\n"
            elif " " in script_name:
                script_name = script_name.replace("colrev_core", "colrev").replace(
                    "colrev cli", "colrev"
                )
                script_name = (
                    script_name.split(" ")[0]
                    + " "
                    + script_name.split(" ")[1].replace("_", "-")
                )

                report = report + f"Command\n   {script_name}"
        if saved_args is None:
            report = report + "\n"
        else:
            report = report + " \\ \n"
            for k, v in saved_args.items():
                if (
                    isinstance(v, str)
                    or isinstance(v, bool)
                    or isinstance(v, int)
                    or isinstance(v, float)
                ):
                    if v == "":
                        report = report + f"     --{k} \\\n"
                    else:
                        report = report + f"     --{k}={v} \\\n"
            # Replace the last backslash (for argument chaining across linebreaks)
            report = report.rstrip(" \\\n") + "\n"
            try:
                last_commit_sha = self.REVIEW_DATASET.get_last_commit_sha()
                report = report + f"   On commit {last_commit_sha}\n"
            except ValueError:
                pass

        # url = g.execut['git', 'config', '--get remote.origin.url']

        # append status
        STATUS = Status(self)
        f = io.StringIO()
        with redirect_stdout(f):
            stat = STATUS.get_status_freq()
            STATUS.print_review_status(stat)

        # Remove colors for commit message
        status_page = (
            f.getvalue()
            .replace("\033[91m", "")
            .replace("\033[92m", "")
            .replace("\033[93m", "")
            .replace("\033[94m", "")
            .replace("\033[0m", "")
        )
        status_page = status_page.replace("Status\n\n", "Status\n")
        report = report + status_page

        tree_hash = self.REVIEW_DATASET.get_tree_hash()
        if self.paths["MAIN_REFERENCES"].is_file():
            tree_info = f"Properties for tree {tree_hash}\n"  # type: ignore
            report = report + "\n\n" + tree_info
            report = report + "   - Traceability of records ".ljust(38, " ") + "YES\n"
            report = (
                report + "   - Consistency (based on hooks) ".ljust(38, " ") + "YES\n"
            )
            completeness_condition = STATUS.get_completeness_condition()
            if completeness_condition:
                report = (
                    report + "   - Completeness of iteration ".ljust(38, " ") + "YES\n"
                )
            else:
                report = (
                    report + "   - Completeness of iteration ".ljust(38, " ") + "NO\n"
                )
            report = (
                report
                + "   To check tree_hash use".ljust(38, " ")
                + "git log --pretty=raw -1\n"
            )
            report = (
                report
                + "   To validate use".ljust(38, " ")
                + "colrev validate --properties\n"
                + "".ljust(38, " ")
                + "--commit INSERT_COMMIT_HASH"
            )
        report = report + "\n"

        report = report + "\nSoftware"
        rt_version = version("colrev_core")
        report = report + "\n   - colrev_core:".ljust(33, " ") + "version " + rt_version
        version("colrev_hooks")
        report = (
            report
            + "\n   - colrev hooks:".ljust(33, " ")
            + "version "
            + version("colrev_hooks")
        )
        sys_v = sys.version
        report = (
            report
            + "\n   - Python:".ljust(33, " ")
            + "version "
            + sys_v[: sys_v.find(" ")]
        )

        stream = os.popen("git --version")
        git_v = stream.read()
        report = (
            report
            + "\n   - Git:".ljust(33, " ")
            + git_v.replace("git ", "").replace("\n", "")
        )
        stream = os.popen("docker --version")
        docker_v = stream.read()
        report = (
            report
            + "\n   - Docker:".ljust(33, " ")
            + docker_v.replace("Docker ", "").replace("\n", "")
        )
        if script_name is not None:
            ext_script = script_name.split(" ")[0]
            if ext_script != "colrev_core":
                try:
                    script_version = version(ext_script)
                    report = (
                        report
                        + f"\n   - {ext_script}:".ljust(33, " ")
                        + "version "
                        + script_version
                    )
                except importlib.metadata.PackageNotFoundError:
                    pass

        if "dirty" in report:
            report = (
                report + "\n    * created with a modified version (not reproducible)"
            )
        report = report + "\n"

        return report

    def __get_version_flag(self) -> str:
        flag = ""
        if "dirty" in version("colrev_core"):
            flag = "*"
        return flag

    def update_status_yaml(self) -> None:
        from colrev_core.status import Status

        STATUS = Status(self)

        status_freq = STATUS.get_status_freq()
        with open(self.paths["STATUS"], "w", encoding="utf8") as f:
            yaml.dump(status_freq, f, allow_unicode=True)

        self.REVIEW_DATASET.add_changes(self.paths["STATUS_RELATIVE"])

        return

    def get_status(self) -> dict:
        status_dict = {}
        with open(self.paths["STATUS"], encoding="utf8") as stream:
            try:
                status_dict = yaml.safe_load(stream)
            except yaml.YAMLError as exc:
                print(exc)
                pass
        return status_dict

    def reset_log(self) -> None:

        self.report_logger.handlers[0].stream.close()  # type: ignore
        self.report_logger.removeHandler(self.report_logger.handlers[0])

        with open("report.log", "r+", encoding="utf8") as f:
            f.truncate(0)

        file_handler = logging.FileHandler("report.log")
        file_handler.setLevel(logging.INFO)
        formatter = logging.Formatter(
            fmt="%(asctime)s [%(levelname)s] %(message)s", datefmt="%Y-%m-%d %H:%M:%S"
        )
        file_handler.setFormatter(formatter)
        self.report_logger.addHandler(file_handler)

        return

    def reorder_log(self, IDs: list, criterion=None) -> None:
        """Reorder the report.log according to an ID list (after multiprocessing)"""

        # https://docs.python.org/3/howto/logging-cookbook.html
        # #logging-to-a-single-file-from-multiple-processes

        self.report_logger.handlers[0].stream.close()  # type: ignore
        self.report_logger.removeHandler(self.report_logger.handlers[0])

        firsts = []
        ordered_items = ""
        consumed_items = []
        with open("report.log", encoding="utf8") as r:
            items = []  # type: ignore
            item = ""
            for line in r.readlines():
                if any(
                    x in line
                    for x in [
                        "[INFO] Prepare",
                        "[INFO] Completed ",
                        "[INFO] Batch size",
                        "[INFO] Summary: Prepared",
                        "[INFO] Further instructions ",
                        "[INFO] To reset the metdatata",
                        "[INFO] Summary: ",
                        "[INFO] Continuing batch ",
                        "[INFO] Load references.bib",
                        "[INFO] Calculate statistics",
                        "[INFO] ReviewManager: run ",
                        "[INFO] Retrieve PDFs",
                        "[INFO] Statistics:",
                        "[INFO] Set ",
                    ]
                ):
                    firsts.append(line)
                    continue
                if re.search(r"^\d{4}-\d{2}-\d{2} \d{2}:\d{2}:\d{2} ", line):
                    # prep: only list "Dropped xy field" once
                    if "[INFO] Dropped " in line:
                        if any(
                            item[item.find("[INFO] Dropped ") :] in x for x in items
                        ):
                            continue
                    if item != "":
                        item = item.replace("\n\n", "\n").replace("\n\n", "\n")
                        items.append(item)
                        item = ""
                    item = line
                else:
                    item = item + line

            items.append(item.replace("\n\n", "\n").replace("\n\n", "\n"))

        if criterion is None:
            for ID in IDs:
                for item in items:
                    if f"({ID})" in item:
                        formatted_item = item
                        if "] prepare(" in formatted_item:
                            formatted_item = f"\n\n{formatted_item}"
                        ordered_items = ordered_items + formatted_item
                        consumed_items.append(item)

            for x in consumed_items:
                if x in items:
                    items.remove(x)

        if criterion == "descending_thresholds":
            item_details = []
            while items:
                item = items.pop()
                confidence_value = re.search(r"\(confidence: (\d.\d{0,3})\)", item)
                if confidence_value:
                    item_details.append([confidence_value.group(1), item])
                    consumed_items.append(item)
                else:
                    firsts.append(item)

            item_details.sort(key=lambda x: x[0])
            ordered_items = "".join([x[1] for x in item_details])

        if len(ordered_items) > 0 or len(items) > 0:
            formatted_report = (
                "".join(firsts)
                + "\nDetailed report\n"
                + ordered_items.lstrip("\n")
                + "\n\n"
                + "".join(items)
            )
        else:
            formatted_report = "".join(firsts)

        with open("report.log", "w", encoding="utf8") as f:
            f.write(formatted_report)

        file_handler = logging.FileHandler("report.log")
        file_handler.setLevel(logging.INFO)
        formatter = logging.Formatter(
            fmt="%(asctime)s [%(levelname)s] %(message)s", datefmt="%Y-%m-%d %H:%M:%S"
        )
        file_handler.setFormatter(formatter)
        self.report_logger.addHandler(file_handler)

        return

    def create_commit(
        self, msg: str, manual_author: bool = False, saved_args: dict = None
    ) -> bool:
        """Create a commit (including a commit report)"""

        if self.REVIEW_DATASET.has_changes():

            self.update_status_yaml()
            self.REVIEW_DATASET.add_changes(self.paths["STATUS_RELATIVE"])

            hook_skipping = False
            if not self.DEBUG_MODE:
                hook_skipping = True

            processing_report = ""
            if self.paths["REPORT"].is_file():

                # Reformat
                prefixes = [
                    "[('change', 'author',",
                    "[('change', 'title',",
                    "[('change', 'journal',",
                    "[('change', 'booktitle',",
                ]
<<<<<<< HEAD
                temp = tempfile.NamedTemporaryFile(mode='r+b', delete=False)
                with open(self.paths["REPORT"], 'r+b') as f:
                    shutil.copyfileobj(f, temp)
                # self.paths["REPORT"].rename(temp.name)
                with open(temp.name, encoding="utf8") as reader, open(
=======
                temp = tempfile.NamedTemporaryFile(
                    dir=str(self.paths["REPORT"].parents[0])
                )
                self.paths["REPORT"].rename(temp.name)
                with open(temp.name) as reader, open(
>>>>>>> 9cc380d2
                    self.paths["REPORT"], "w"
                ) as writer:
                    line = reader.readline()
                    while line:
                        if (
                            any(prefix in line for prefix in prefixes)
                            and "', '" in line[30:]
                        ):
                            split_pos = line.rfind("', '") + 2
                            indent = line.find("', (") + 3
                            writer.write(line[:split_pos] + "\n")
                            writer.write(" " * indent + line[split_pos:])
                        else:
                            writer.write(line)

                        line = reader.readline()

                with open("report.log", encoding="utf8") as f:
                    line = f.readline()
                    debug_part = False
                    while line:
                        # For more efficient debugging (loading of dict with Enum)
                        if "colrev_status" in line and "<RecordState." in line:
                            line = line.replace("<RecordState", "RecordState")
                            line = line[: line.rfind(":")] + line[line.rfind(">") + 1 :]
                        if "[DEBUG]" in line or debug_part:
                            debug_part = True
                            if any(
                                x in line
                                for x in ["[INFO]", "[ERROR]", "[WARNING]", "[CRITICAL"]
                            ):
                                debug_part = False
                        if not debug_part:
                            processing_report = processing_report + line
                        line = f.readline()

                processing_report = "\nProcessing report\n" + "".join(processing_report)

            caller = sys._getframe(1)
            from inspect import stack

            script = (
                str(caller.f_globals["__name__"]).replace("-", "_").replace(".", " ")
                + " "
                + str(stack()[1].function)
            )
            if "Update pre-commit-config" in msg:
                script = "pre-commit autoupdate"
            # TODO: test and update the following
            if "__apply_correction" in script:
                script = "apply_corrections"

            if manual_author:
                git_author = git.Actor(self.COMMITTER, self.EMAIL)
            else:
                git_author = git.Actor(f"script:{script}", "")
            # TODO: test and update the following
            if "apply_correction" in script:
                cmsg = msg
            else:
                cmsg = (
                    msg
                    + self.__get_version_flag()
                    + self.__get_commit_report(f"{script}", saved_args)
                    + processing_report
                )
            self.REVIEW_DATASET.create_commit(
                cmsg,
                author=git_author,
                committer=git.Actor(self.COMMITTER, self.EMAIL),
                hook_skipping=hook_skipping,
            )

            self.logger.info("Created commit")
            self.reset_log()
            if self.REVIEW_DATASET.has_changes():
                raise DirtyRepoAfterProcessingError
            return True
        else:
            return False


class MissingDependencyError(Exception):
    def __init__(self, dep):
        self.message = f"please install {dep}"
        super().__init__(self.message)


class SoftwareUpgradeError(Exception):
    def __init__(self, old, new):
        self.message = (
            f"Detected upgrade from {old} to {new}. To upgrade use\n     "
            "colrev config --upgrade"
        )
        super().__init__(self.message)


class GitConflictError(Exception):
    def __init__(self, path):
        self.message = f"please resolve git conflict in {path}"
        super().__init__(self.message)


class DirtyRepoAfterProcessingError(Exception):
    pass


class ConsistencyError(Exception):
    pass


class RepoSetupError(Exception):
    def __init__(self, msg):
        self.message = f" {msg}"
        super().__init__(self.message)


class SearchDetailsMissingError(Exception):
    def __init__(
        self,
        search_results_path,
    ):
        self.message = (
            "Search results path "
            + f"({search_results_path.name}) "
            + "is not in sources.yaml"
        )
        super().__init__(self.message)


if __name__ == "__main__":
    pass<|MERGE_RESOLUTION|>--- conflicted
+++ resolved
@@ -5,6 +5,7 @@
 import os
 import pprint
 import re
+import shutil
 import sys
 import tempfile
 import typing
@@ -13,7 +14,6 @@
 from enum import Enum
 from importlib.metadata import version
 from pathlib import Path
-import shutil
 
 import git
 import yaml
@@ -1229,19 +1229,11 @@
                     "[('change', 'journal',",
                     "[('change', 'booktitle',",
                 ]
-<<<<<<< HEAD
-                temp = tempfile.NamedTemporaryFile(mode='r+b', delete=False)
-                with open(self.paths["REPORT"], 'r+b') as f:
+                temp = tempfile.NamedTemporaryFile(mode="r+b", delete=False)
+                with open(self.paths["REPORT"], "r+b") as f:
                     shutil.copyfileobj(f, temp)
                 # self.paths["REPORT"].rename(temp.name)
                 with open(temp.name, encoding="utf8") as reader, open(
-=======
-                temp = tempfile.NamedTemporaryFile(
-                    dir=str(self.paths["REPORT"].parents[0])
-                )
-                self.paths["REPORT"].rename(temp.name)
-                with open(temp.name) as reader, open(
->>>>>>> 9cc380d2
                     self.paths["REPORT"], "w"
                 ) as writer:
                     line = reader.readline()
