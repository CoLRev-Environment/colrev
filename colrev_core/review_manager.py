--- conflicted
+++ resolved
@@ -52,21 +52,13 @@
 
     notified_next_process = None
 
-<<<<<<< HEAD
-    esv = "docker.elastic.co/elasticsearch/elasticsearch:8.1.0"
-=======
     els = "docker.elastic.co/elasticsearch/elasticsearch:8.1.0"
->>>>>>> 6298f84c
     docker_images = {
         "lfoppiano/grobid": "lfoppiano/grobid:0.7.0",
         "pandoc/ubuntu-latex": "pandoc/ubuntu-latex:2.14",
         "jbarlow83/ocrmypdf": "jbarlow83/ocrmypdf:v13.3.0",
         "zotero/translation-server": "zotero/translation-server:2.0.4",
-<<<<<<< HEAD
-        "docker.elastic.co/elasticsearch/elasticsearch": esv,
-=======
         "docker.elastic.co/elasticsearch/elasticsearch": els,
->>>>>>> 6298f84c
     }
 
     def __init__(self, path_str: str = None) -> None:
