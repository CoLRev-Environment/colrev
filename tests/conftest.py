#!/usr/bin/env python
"""Conftest file containing fixtures to set up tests efficiently"""
from __future__ import annotations

import os
import shutil
import typing
from pathlib import Path

import git
import pytest
from pybtex.database.input import bibtex

import colrev.env.local_index
import colrev.exceptions as colrev_exceptions
import colrev.review_manager
from colrev.constants import ENTRYTYPES
from colrev.constants import Fields

# Note : the following produces different relative paths locally/on github.
# Path(colrev.__file__).parents[1]

# pylint: disable=line-too-long


# pylint: disable=too-few-public-methods
class Helpers:
    """Helpers class providing utility functions (e.g., for test-file retrieval)"""

    test_data_path = Path(__file__).parent / Path("data")

    @staticmethod
    def retrieve_test_file(*, source: Path, target: Path) -> None:
        """Retrieve a test file"""
        target.parent.mkdir(exist_ok=True, parents=True)
        shutil.copy(
            Helpers.test_data_path / source,
            target,
        )

    @staticmethod
    def retrieve_test_file_content(*, source: Path) -> str:
        """Retrieve the content of a test file"""
        return (Helpers.test_data_path / source).read_text(encoding="utf-8")

    @staticmethod
    def reset_commit(
        *,
        review_manager: colrev.review_manager.ReviewManager,
        commit: str = "",
        commit_sha: str = "",
    ) -> None:
        """Reset to the selected commit"""
        assert commit == "" or commit_sha == ""
        os.chdir(str(review_manager.path))
        repo = git.Repo(review_manager.path)
        if commit_sha != "":
            commit_id = commit_sha
        elif commit:
            commit_id = getattr(review_manager, commit)
        repo.head.reset(commit_id, index=True, working_tree=True)

        # To prevent prep from continuing previous operations
        Path(".colrev/cur_temp_recs.bib").unlink(missing_ok=True)
        Path(".colrev/temp_recs.bib").unlink(missing_ok=True)
        review_manager.load_settings()


@pytest.fixture(scope="session", name="helpers")
def get_helpers():  # type: ignore
    """Fixture returning Helpers"""
    return Helpers


@pytest.fixture(autouse=True)
def run_around_tests(  # type: ignore
    base_repo_review_manager: colrev.review_manager.ReviewManager, helpers
) -> typing.Generator:
    """Fixture to clean up after tests"""

    # pre-test-code
    # ...

    yield  # run test-code

    # post-test-code
    os.chdir(str(base_repo_review_manager.path))
    base_repo_review_manager.load_settings()
    repo = git.Repo(base_repo_review_manager.path)
    repo.git.clean("-df")
    helpers.reset_commit(review_manager=base_repo_review_manager, commit="data_commit")


@pytest.fixture(scope="session", name="test_local_index_dir")
def get_test_local_index_dir(tmp_path_factory):  # type: ignore
    """Fixture returning the test_local_index_dir"""
    return tmp_path_factory.mktemp("local_index")


@pytest.fixture(scope="session", name="base_repo_review_manager")
def fixture_base_repo_review_manager(session_mocker, tmp_path_factory, helpers):  # type: ignore
    """Fixture returning the base review_manager"""
    # pylint: disable=too-many-locals
    # pylint: disable=too-many-statements

    session_mocker.patch(
        "colrev.env.environment_manager.EnvironmentManager.get_name_mail_from_git",
        return_value=("Tester Name", "tester@email.de"),
    )

    session_mocker.patch(
        "colrev.env.environment_manager.EnvironmentManager.register_repo",
        return_value=(),
    )

    test_repo_dir = tmp_path_factory.mktemp("base_repo")  # type: ignore

    session_mocker.patch.object(
        colrev.env.environment_manager.EnvironmentManager,
        "registry_yaml",
        test_repo_dir / "reg.yaml",
    )
    session_mocker.patch.object(
        colrev.env.environment_manager.EnvironmentManager,
        "registry",
        test_repo_dir / "reg.json",
    )
    os.chdir(test_repo_dir)
    colrev.review_manager.get_init_operation(
        review_type="literature_review",
        target_path=test_repo_dir,
        light=True,
    )

    review_manager = colrev.review_manager.ReviewManager(
        path_str=str(test_repo_dir), force_mode=True
    )

    review_manager.get_load_operation()
    git_repo = review_manager.dataset.get_repo()
    if review_manager.in_ci_environment():
        git_repo.config_writer().set_value("user", "name", "Tester").release()
        git_repo.config_writer().set_value("user", "email", "tester@mail.com").release()

    def load_test_records(test_data_path) -> dict:  # type: ignore
        test_records_dict: typing.Dict[Path, dict] = {}
        bib_files_to_index = test_data_path / Path("local_index")
        for file_path in bib_files_to_index.glob("**/*"):
            test_records_dict[Path(file_path.name)] = {}

        for path in test_records_dict:
            with open(bib_files_to_index.joinpath(path), encoding="utf-8") as file:
                parser = bibtex.Parser()
                bib_data = parser.parse_string(file.read())
                test_records_dict[path] = colrev.dataset.Dataset.parse_records_dict(
                    records_dict=bib_data.entries
                )
        return test_records_dict

    temp_sqlite = review_manager.path.parent / Path("sqlite_index_test.db")
    with session_mocker.patch.object(
        colrev.env.local_index.LocalIndex, "SQLITE_PATH", temp_sqlite
    ):
        test_records_dict = load_test_records(helpers.test_data_path)
        local_index = colrev.env.local_index.LocalIndex(verbose_mode=True)
        local_index.reinitialize_sqlite_db()

        for path, records in test_records_dict.items():
            if "cura" in str(path):
                continue
            local_index.index_records(
                records=records,
                repo_source_path=path,
                curated_fields=[],
                curation_url="gh...",
                curated_masterdata=True,
            )

        for path, records in test_records_dict.items():
            if "cura" not in str(path):
                continue
            local_index.index_records(
                records=records,
                repo_source_path=path,
                curated_fields=["literature_review"],
                curation_url="gh...",
                curated_masterdata=False,
            )

    dedupe_operation = review_manager.get_dedupe_operation()
    dedupe_operation.review_manager.settings.project.delay_automated_processing = True
    with pytest.raises(colrev_exceptions.NoRecordsError):
        colrev.record.RecordStateModel.check_operation_precondition(
            operation=dedupe_operation
        )
    dedupe_operation.review_manager.settings.project.delay_automated_processing = False

    review_manager.settings.prep.prep_rounds[0].prep_package_endpoints = [
        {"endpoint": "colrev.resolve_crossrefs"},
        {"endpoint": "colrev.source_specific_prep"},
        # {"endpoint": "colrev.exclude_non_latin_alphabets"},
        # {"endpoint": "colrev.exclude_collections"},
    ]
    review_manager.settings.dedupe.dedupe_package_endpoints = [
        {"endpoint": "colrev.simple_dedupe"}
    ]
    review_manager.settings.prescreen.prescreen_package_endpoints = [
        {"endpoint": "colrev.conditional_prescreen"}
    ]

    review_manager.settings.pdf_get.pdf_get_package_endpoints = [
        {"endpoint": "colrev.local_index"}
    ]
    review_manager.settings.pdf_prep.pdf_prep_package_endpoints = []
    review_manager.settings.screen.screen_package_endpoints = []
    review_manager.settings.data.data_package_endpoints = []
    review_manager.save_settings()
    review_manager.create_commit(msg="change settings", manual_author=True)
    review_manager.changed_settings_commit = (
        review_manager.dataset.get_last_commit_sha()
    )

    helpers.retrieve_test_file(
        source=Path("search_files/test_records.bib"),
        target=Path("data/search/test_records.bib"),
    )
    review_manager.dataset.add_changes(path=Path("data/search/test_records.bib"))
    review_manager.create_commit(msg="add test_records.bib", manual_author=True)
    review_manager.add_test_records_commit = (
        review_manager.dataset.get_last_commit_sha()
    )

    search_operation = review_manager.get_search_operation()
    search_operation.add_most_likely_sources()
    load_operation = review_manager.get_load_operation()
    load_operation.main(keep_ids=False)
    review_manager.load_commit = review_manager.dataset.get_last_commit_sha()

    prep_operation = review_manager.get_prep_operation()
    prep_operation.main(keep_ids=False)
    review_manager.prep_commit = review_manager.dataset.get_last_commit_sha()

    dedupe_operation = review_manager.get_dedupe_operation(
        notify_state_transition_operation=True
    )
    dedupe_operation.main()
    review_manager.dedupe_commit = review_manager.dataset.get_last_commit_sha()

    prescreen_operation = review_manager.get_prescreen_operation()
    prescreen_operation.main(split_str="NA")
    review_manager.prescreen_commit = review_manager.dataset.get_last_commit_sha()

    pdf_get_operation = review_manager.get_pdf_get_operation(
        notify_state_transition_operation=True
    )
    pdf_get_operation.main()
    review_manager.pdf_get_commit = review_manager.dataset.get_last_commit_sha()

    pdf_prep_operation = review_manager.get_pdf_prep_operation(reprocess=False)
    pdf_prep_operation.main(batch_size=0)
    review_manager.pdf_prep_commit = review_manager.dataset.get_last_commit_sha()

    screen_operation = review_manager.get_screen_operation()
    screen_operation.main(split_str="NA")
    review_manager.screen_commit = review_manager.dataset.get_last_commit_sha()

    data_operation = review_manager.get_data_operation()
    data_operation.main()
    review_manager.create_commit(msg="Data and synthesis", manual_author=True)
    review_manager.data_commit = review_manager.dataset.get_last_commit_sha()

    return review_manager


@pytest.fixture(scope="session", name="quality_model")
def fixture_quality_model(
    base_repo_review_manager: colrev.review_manager.ReviewManager,
) -> colrev.qm.quality_model.QualityModel:
    """Fixture returning the quality model"""
    return base_repo_review_manager.get_qm()


@pytest.fixture(scope="session", name="pdf_quality_model")
def fixture_pdf_quality_model(
    base_repo_review_manager: colrev.review_manager.ReviewManager,
) -> colrev.qm.quality_model.QualityModel:
    """Fixture returning the pdf quality model"""
    return base_repo_review_manager.get_pdf_qm()


@pytest.fixture(scope="module")
def language_service() -> colrev.env.language_service.LanguageService:  # type: ignore
    """Return a language service object"""

    return colrev.env.language_service.LanguageService()


@pytest.fixture(scope="package", name="prep_operation")
def fixture_prep_operation(
    base_repo_review_manager: colrev.review_manager.ReviewManager,
) -> colrev.ops.prep.Prep:
    """Fixture returning a prep operation"""
    return base_repo_review_manager.get_prep_operation()


@pytest.fixture
def record_with_pdf() -> colrev.record.Record:
    """Fixture returning a record containing a file (PDF)"""
    return colrev.record.Record(
        data={
            Fields.ID: "WagnerLukyanenkoParEtAl2022",
            Fields.ENTRYTYPE: ENTRYTYPES.ARTICLE,
            Fields.FILE: Path("data/pdfs/WagnerLukyanenkoParEtAl2022.pdf"),
        }
    )


@pytest.fixture(scope="session", name="local_index_test_records_dict")
def get_local_index_test_records_dict(  # type: ignore
    helpers,
    test_local_index_dir,
) -> dict:
    """Test records dict for local_index"""
    local_index_test_records_dict: typing.Dict[Path, dict] = {}
    bib_files_to_index = helpers.test_data_path / Path("local_index")
    for file_path in bib_files_to_index.glob("**/*"):
        local_index_test_records_dict[Path(file_path.name)] = {}

    for path in local_index_test_records_dict:
        with open(bib_files_to_index.joinpath(path), encoding="utf-8") as file:
            parser = bibtex.Parser()
            bib_data = parser.parse_string(file.read())
            loaded_records = colrev.dataset.Dataset.parse_records_dict(
                records_dict=bib_data.entries
            )
            # Note : we only select one example for the TEI-indexing
            for loaded_record in loaded_records.values():
                if Fields.FILE not in loaded_record:
                    continue

                if loaded_record[Fields.ID] != "WagnerLukyanenkoParEtAl2022":
                    del loaded_record[Fields.FILE]
                else:
                    loaded_record[Fields.FILE] = str(
                        test_local_index_dir / Path(loaded_record[Fields.FILE])
                    )

            local_index_test_records_dict[path] = loaded_records

    return local_index_test_records_dict


@pytest.fixture(scope="session", name="local_index")
def get_local_index(  # type: ignore
    session_mocker, helpers, local_index_test_records_dict, test_local_index_dir
):
    """Test the local_index"""
    helpers.retrieve_test_file(
        source=Path("WagnerLukyanenkoParEtAl2022.pdf"),
        target=test_local_index_dir / Path("data/pdfs/WagnerLukyanenkoParEtAl2022.pdf"),
    )
    helpers.retrieve_test_file(
        source=Path("WagnerLukyanenkoParEtAl2022.tei.xml"),
        target=test_local_index_dir
        / Path("data/.tei/WagnerLukyanenkoParEtAl2022.tei.xml"),
    )

    os.chdir(test_local_index_dir)
    temp_sqlite = test_local_index_dir / Path("sqlite_index_test.db")
    session_mocker.patch.object(
        colrev.env.local_index.LocalIndex, "SQLITE_PATH", temp_sqlite
    )
    local_index_instance = colrev.env.local_index.LocalIndex(
        index_tei=True, verbose_mode=True
    )
    local_index_instance.reinitialize_sqlite_db()

    for path, records in local_index_test_records_dict.items():
        if "cura" in str(path):
            continue
        local_index_instance.index_records(
            records=records,
            repo_source_path=path,
            curated_fields=[],
            curation_url="gh...",
            curated_masterdata=True,
        )

    for path, records in local_index_test_records_dict.items():
        if "cura" not in str(path):
            continue
        local_index_instance.index_records(
            records=records,
            repo_source_path=path,
            curated_fields=["literature_review"],
            curation_url="gh...",
            curated_masterdata=False,
        )

    return local_index_instance


@pytest.fixture(scope="module")
def script_loc(request) -> Path:  # type: ignore
    """Return the directory of the currently running test script"""

    return Path(request.fspath).parent


@pytest.fixture(scope="function", name="_patch_registry")
def patch_registry(mocker, tmp_path) -> None:  # type: ignore
    """Patch registry path in environment manager"""
    test_json_path = tmp_path / Path("reg.json")
    test_yaml_path = tmp_path / Path("reg.yaml")

    mocker.patch.object(
        colrev.env.environment_manager.EnvironmentManager,
        "registry_yaml",
        test_yaml_path,
    )
    mocker.patch.object(
        colrev.env.environment_manager.EnvironmentManager,
        "registry",
        test_json_path,
    )


@pytest.fixture(name="search_feed")
def fixture_search_feed(
    base_repo_review_manager: colrev.review_manager.ReviewManager,
) -> typing.Generator:
    """General search feed"""

    source = colrev.settings.SearchSource(
        endpoint="colrev.crossref",
        filename=Path("data/search/test.bib"),
        search_type=colrev.settings.SearchType.DB,
        search_parameters={"query": "query"},
        comment="",
    )

    feed = source.get_feed(
        review_manager=base_repo_review_manager,
        source_identifier="doi",
        update_only=True,
    )

    prev_sources = base_repo_review_manager.settings.sources

    yield feed

    base_repo_review_manager.settings.sources = prev_sources


@pytest.fixture(name="v_t_record")
def fixture_v_t_record() -> colrev.record.Record:
    """Record for testing quality defects"""
    return colrev.record.Record(
        data={
<<<<<<< HEAD
<<<<<<< HEAD
            "ID": "WagnerLukyanenkoParEtAl2022",
            "ENTRYTYPE": "article",
            "file": Path("data/pdfs/WagnerLukyanenkoParEtAl2022.pdf"),
            "journal": "Journal of Information Technology",
            "author": "Wagner, Gerit and Lukyanenko, Roman and Paré, Guy",
            "title": "Artificial intelligence and the conduct of literature reviews",
            "year": "2022",
            "volume": "37",
            "number": "2",
            "language": "eng",
=======
=======
>>>>>>> 8ccda67a
            Fields.ID: "WagnerLukyanenkoParEtAl2022",
            Fields.ENTRYTYPE: ENTRYTYPES.ARTICLE,
            Fields.FILE: Path("data/pdfs/WagnerLukyanenkoParEtAl2022.pdf"),
            Fields.JOURNAL: "Journal of Information Technology",
            Fields.AUTHOR: "Wagner, Gerit and Lukyanenko, Roman and Paré, Guy",
            Fields.TITLE: "Artificial intelligence and the conduct of literature reviews",
            Fields.YEAR: "2022",
            Fields.VOLUME: "37",
            Fields.NUMBER: "2",
            Fields.LANGUAGE: "eng",
<<<<<<< HEAD
>>>>>>> main
=======
>>>>>>> 8ccda67a
        }
    )


@pytest.fixture(name="book_record")
def fixture_book_record() -> colrev.record.Record:
    """Book record for testing quality defects"""
    return colrev.record.Record(
        data={
            Fields.ID: "Popper2014",
            Fields.ENTRYTYPE: ENTRYTYPES.BOOK,
            Fields.TITLE: "Conjectures and refutations: The growth of scientific knowledge",
            Fields.AUTHOR: "Popper, Karl",
            Fields.YEAR: "2014",
            Fields.ISBN: "978-0-415-28594-0",
            Fields.PUBLISHER: "Routledge",
            Fields.LANGUAGE: "eng",
        }
    )<|MERGE_RESOLUTION|>--- conflicted
+++ resolved
@@ -457,21 +457,6 @@
     """Record for testing quality defects"""
     return colrev.record.Record(
         data={
-<<<<<<< HEAD
-<<<<<<< HEAD
-            "ID": "WagnerLukyanenkoParEtAl2022",
-            "ENTRYTYPE": "article",
-            "file": Path("data/pdfs/WagnerLukyanenkoParEtAl2022.pdf"),
-            "journal": "Journal of Information Technology",
-            "author": "Wagner, Gerit and Lukyanenko, Roman and Paré, Guy",
-            "title": "Artificial intelligence and the conduct of literature reviews",
-            "year": "2022",
-            "volume": "37",
-            "number": "2",
-            "language": "eng",
-=======
-=======
->>>>>>> 8ccda67a
             Fields.ID: "WagnerLukyanenkoParEtAl2022",
             Fields.ENTRYTYPE: ENTRYTYPES.ARTICLE,
             Fields.FILE: Path("data/pdfs/WagnerLukyanenkoParEtAl2022.pdf"),
@@ -482,10 +467,6 @@
             Fields.VOLUME: "37",
             Fields.NUMBER: "2",
             Fields.LANGUAGE: "eng",
-<<<<<<< HEAD
->>>>>>> main
-=======
->>>>>>> 8ccda67a
         }
     )
 
