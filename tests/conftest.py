#!/usr/bin/env python
"""Conftest file containing fixtures to set up tests efficiently"""
from __future__ import annotations

import os
import shutil
import typing
from pathlib import Path

import git
import pytest
from pybtex.database.input import bibtex

import colrev.review_manager

<<<<<<< HEAD

class Helpers:
    test_data_path = Path(__file__).parent / Path("data")

    @staticmethod
    def retrieve_test_file(*, source: Path, target: Path) -> None:
        target.parent.mkdir(exist_ok=True, parents=True)
        shutil.copy(
            Helpers.test_data_path / source,
            target,
        )
=======
# Note : the following produces different relative paths locally/on github.
# Path(colrev.__file__).parents[1]

# pylint: disable=line-too-long

>>>>>>> 4187b9bc

# pylint: disable=too-few-public-methods
class Helpers:
    """Helpers class providing utility functions (e.g., for test-file retrieval)"""

    test_data_path = Path(__file__).parent / Path("data")

    @staticmethod
    def retrieve_test_file(*, source: Path, target: Path) -> None:
        """Retrieve a test file"""
        target.parent.mkdir(exist_ok=True, parents=True)
        shutil.copy(
            Helpers.test_data_path / source,
            target,
        )


@pytest.fixture(scope="session", name="helpers")
def get_helpers():  # type: ignore
    """Fixture returning Helpers"""
    return Helpers


@pytest.fixture(scope="session", name="test_local_index_dir")
def get_test_local_index_dir(tmp_path_factory):  # type: ignore
    """Fixture returning the test_local_index_dir"""
    return tmp_path_factory.mktemp("local_index")

<<<<<<< HEAD
@pytest.fixture(scope="session")
def helpers():  # type: ignore
    return Helpers


@pytest.fixture(scope="session")
def base_repo_review_manager_setup(session_mocker, tmp_path_factory, helpers):  # type: ignore
=======

@pytest.fixture(scope="session", name="base_repo_review_manager")
def fixture_base_repo_review_manager(session_mocker, tmp_path_factory):  # type: ignore
    """Fixture returning the base review_manager"""
>>>>>>> 4187b9bc
    session_mocker.patch(
        "colrev.env.environment_manager.EnvironmentManager.get_name_mail_from_git",
        return_value=("Tester Name", "tester@email.de"),
    )

    session_mocker.patch(
        "colrev.env.environment_manager.EnvironmentManager.register_repo",
        return_value=(),
    )
    test_repo_dir = tmp_path_factory.mktemp("base_repo")  # type: ignore
    os.chdir(test_repo_dir)
    colrev.review_manager.get_init_operation(
        review_type="literature_review",
        target_path=test_repo_dir,
    )
    review_manager = colrev.review_manager.ReviewManager(
        path_str=str(test_repo_dir), force_mode=True
    )
<<<<<<< HEAD
    repo = git.Repo()
    commit = repo.head.object.hexsha
    review_manager.commit = commit

    def load_test_records(test_data_path) -> dict:  # type: ignore
        test_records_dict: typing.Dict[Path, dict] = {}
        bib_files_to_index = test_data_path / Path("local_index")
        for file_path in bib_files_to_index.glob("**/*"):
            test_records_dict[Path(file_path.name)] = {}

        for path in test_records_dict.keys():
            with open(bib_files_to_index.joinpath(path), encoding="utf-8") as file:
                parser = bibtex.Parser()
                bib_data = parser.parse_string(file.read())
                test_records_dict[path] = colrev.dataset.Dataset.parse_records_dict(
                    records_dict=bib_data.entries
                )
        return test_records_dict

    temp_sqlite = review_manager.path.parent / Path("sqlite_index_test.db")
    with session_mocker.patch.object(
        colrev.env.local_index.LocalIndex, "SQLITE_PATH", temp_sqlite
    ):
        test_records_dict = load_test_records(helpers.test_data_path)
        local_index = colrev.env.local_index.LocalIndex(verbose_mode=True)
        local_index.reinitialize_sqlite_db()

        for path, records in test_records_dict.items():
            if "cura" in str(path):
                continue
            local_index.index_records(
                records=records,
                repo_source_path=path,
                curated_fields=[],
                curation_url="gh...",
                curated_masterdata=True,
            )

        for path, records in test_records_dict.items():
            if "cura" not in str(path):
                continue
            local_index.index_records(
                records=records,
                repo_source_path=path,
                curated_fields=["literature_review"],
                curation_url="gh...",
                curated_masterdata=False,
            )

    return review_manager


@pytest.fixture
def base_repo_review_manager(base_repo_review_manager_setup):  # type: ignore
    """Resets the repo state for base_repo_review_manager_setup"""
    os.chdir(str(base_repo_review_manager_setup.path))
    repo = git.Repo(base_repo_review_manager_setup.path)
    repo.git.reset("--hard", base_repo_review_manager_setup.commit)
    return base_repo_review_manager_setup
=======
    return review_manager


@pytest.fixture(scope="module")
def language_service() -> colrev.env.language_service.LanguageService:  # type: ignore
    """Return a language service object"""

    return colrev.env.language_service.LanguageService()


@pytest.fixture(scope="package")
def prep_operation(
    base_repo_review_manager: colrev.review_manager.ReviewManager,
) -> colrev.ops.prep.Prep:
    """Fixture returning a prep operation"""
    return base_repo_review_manager.get_prep_operation()


@pytest.fixture
def record_with_pdf() -> colrev.record.Record:
    """Fixture returning a record containing a file (PDF)"""
    return colrev.record.Record(
        data={
            "ID": "WagnerLukyanenkoParEtAl2022",
            "ENTRYTYPE": "article",
            "file": Path("WagnerLukyanenkoParEtAl2022.pdf"),
        }
    )


@pytest.fixture(scope="session", name="local_index_test_records_dict")
def get_local_index_test_records_dict(helpers, test_local_index_dir) -> dict:  # type: ignore
    """Test records dict for local_index"""
    local_index_test_records_dict: typing.Dict[Path, dict] = {}
    bib_files_to_index = helpers.test_data_path / Path("local_index")
    for file_path in bib_files_to_index.glob("**/*"):
        local_index_test_records_dict[Path(file_path.name)] = {}

    for path in local_index_test_records_dict:
        with open(bib_files_to_index.joinpath(path), encoding="utf-8") as file:
            parser = bibtex.Parser()
            bib_data = parser.parse_string(file.read())
            loaded_records = colrev.dataset.Dataset.parse_records_dict(
                records_dict=bib_data.entries
            )
            # Note : we only select one example for the TEI-indexing
            for loaded_record in loaded_records.values():
                if "file" not in loaded_record:
                    continue

                if loaded_record["ID"] != "WagnerLukyanenkoParEtAl2022":
                    del loaded_record["file"]
                else:
                    loaded_record["file"] = str(
                        test_local_index_dir / Path(loaded_record["file"])
                    )

            local_index_test_records_dict[path] = loaded_records

    return local_index_test_records_dict


@pytest.fixture(scope="session")
def local_index(session_mocker, helpers, local_index_test_records_dict, test_local_index_dir):  # type: ignore
    """Test the local_index"""
    helpers.retrieve_test_file(
        source=Path("WagnerLukyanenkoParEtAl2022.pdf"),
        target=test_local_index_dir / Path("data/pdfs/WagnerLukyanenkoParEtAl2022.pdf"),
    )
    helpers.retrieve_test_file(
        source=Path("WagnerLukyanenkoParEtAl2022.tei.xml"),
        target=test_local_index_dir
        / Path("data/.tei/WagnerLukyanenkoParEtAl2022.tei.xml"),
    )

    os.chdir(test_local_index_dir)
    temp_sqlite = test_local_index_dir / Path("sqlite_index_test.db")
    session_mocker.patch.object(
        colrev.env.local_index.LocalIndex, "SQLITE_PATH", temp_sqlite
    )
    local_index_instance = colrev.env.local_index.LocalIndex(
        index_tei=True, verbose_mode=True
    )
    local_index_instance.reinitialize_sqlite_db()

    for path, records in local_index_test_records_dict.items():
        if "cura" in str(path):
            continue
        local_index_instance.index_records(
            records=records,
            repo_source_path=path,
            curated_fields=[],
            curation_url="gh...",
            curated_masterdata=True,
        )

    for path, records in local_index_test_records_dict.items():
        if "cura" not in str(path):
            continue
        local_index_instance.index_records(
            records=records,
            repo_source_path=path,
            curated_fields=["literature_review"],
            curation_url="gh...",
            curated_masterdata=False,
        )

    return local_index_instance
>>>>>>> 4187b9bc
<|MERGE_RESOLUTION|>--- conflicted
+++ resolved
@@ -13,25 +13,11 @@
 
 import colrev.review_manager
 
-<<<<<<< HEAD
-
-class Helpers:
-    test_data_path = Path(__file__).parent / Path("data")
-
-    @staticmethod
-    def retrieve_test_file(*, source: Path, target: Path) -> None:
-        target.parent.mkdir(exist_ok=True, parents=True)
-        shutil.copy(
-            Helpers.test_data_path / source,
-            target,
-        )
-=======
 # Note : the following produces different relative paths locally/on github.
 # Path(colrev.__file__).parents[1]
 
 # pylint: disable=line-too-long
 
->>>>>>> 4187b9bc
 
 # pylint: disable=too-few-public-methods
 class Helpers:
@@ -60,20 +46,10 @@
     """Fixture returning the test_local_index_dir"""
     return tmp_path_factory.mktemp("local_index")
 
-<<<<<<< HEAD
-@pytest.fixture(scope="session")
-def helpers():  # type: ignore
-    return Helpers
-
-
-@pytest.fixture(scope="session")
-def base_repo_review_manager_setup(session_mocker, tmp_path_factory, helpers):  # type: ignore
-=======
 
 @pytest.fixture(scope="session", name="base_repo_review_manager")
-def fixture_base_repo_review_manager(session_mocker, tmp_path_factory):  # type: ignore
+def fixture_base_repo_review_manager(session_mocker, tmp_path_factory, helpers):  # type: ignore
     """Fixture returning the base review_manager"""
->>>>>>> 4187b9bc
     session_mocker.patch(
         "colrev.env.environment_manager.EnvironmentManager.get_name_mail_from_git",
         return_value=("Tester Name", "tester@email.de"),
@@ -92,7 +68,6 @@
     review_manager = colrev.review_manager.ReviewManager(
         path_str=str(test_repo_dir), force_mode=True
     )
-<<<<<<< HEAD
     repo = git.Repo()
     commit = repo.head.object.hexsha
     review_manager.commit = commit
@@ -142,17 +117,6 @@
                 curated_masterdata=False,
             )
 
-    return review_manager
-
-
-@pytest.fixture
-def base_repo_review_manager(base_repo_review_manager_setup):  # type: ignore
-    """Resets the repo state for base_repo_review_manager_setup"""
-    os.chdir(str(base_repo_review_manager_setup.path))
-    repo = git.Repo(base_repo_review_manager_setup.path)
-    repo.git.reset("--hard", base_repo_review_manager_setup.commit)
-    return base_repo_review_manager_setup
-=======
     return review_manager
 
 
@@ -260,5 +224,4 @@
             curated_masterdata=False,
         )
 
-    return local_index_instance
->>>>>>> 4187b9bc
+    return local_index_instance