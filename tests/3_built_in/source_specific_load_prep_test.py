--- conflicted
+++ resolved
@@ -1,10 +1,7 @@
 #!/usr/bin/env python
-<<<<<<< HEAD
-=======
 """Test the source_specific prep package"""
 import os
 import platform
->>>>>>> 4187b9bc
 import shutil
 from pathlib import Path
 
@@ -13,20 +10,6 @@
 import colrev.review_manager
 import colrev.settings
 
-<<<<<<< HEAD
-actual_file = Path("data/records.bib")
-
-
-@pytest.fixture
-def ssp_review_manager(base_repo_review_manager) -> colrev.review_manager.ReviewManager:  # type: ignore
-    # select the colrev.source_specific_prep exclusively
-    base_repo_review_manager.settings.prep.prep_rounds[0].prep_package_endpoints = [
-        {"endpoint": "colrev.source_specific_prep"},
-    ]
-    base_repo_review_manager.settings.sources = []
-    base_repo_review_manager.save_settings()
-    return base_repo_review_manager
-=======
 
 @pytest.fixture(name="ssp_review_manager")
 def fixture_ssp_review_manager(  # type: ignore
@@ -76,7 +59,6 @@
 
     rev_man.save_settings()
     return rev_man
->>>>>>> 4187b9bc
 
 
 # To create new test datasets, it is sufficient to extend the pytest.mark.parametrize
@@ -116,16 +98,10 @@
     ssp_review_manager: colrev.review_manager.ReviewManager,
     helpers,
 ) -> None:
-<<<<<<< HEAD
+    """Test the source_specific prep"""
+
     print(Path.cwd())  # To facilitate debugging
 
-    expected_file = (
-        helpers.test_data_path / Path("built_in_search_sources") / expected_file
-    )
-=======
-    """Test the source_specific prep"""
-
->>>>>>> 4187b9bc
     helpers.retrieve_test_file(
         source=Path("built_in_search_sources/") / source_filepath,
         target=Path("data/search/") / source_filepath,
@@ -134,45 +110,18 @@
         if source_filepath.suffix not in [".bib", ".csv"]:
             return
 
-<<<<<<< HEAD
     # Run load and test the heuristics
-=======
->>>>>>> 4187b9bc
     load_operation = ssp_review_manager.get_load_operation()
     new_sources = load_operation.get_new_sources(skip_query=True)
     load_operation.main(new_sources=new_sources)
     actual_source_identifier = ssp_review_manager.settings.sources[0].endpoint
-<<<<<<< HEAD
     # Note: fail if the heuristics are inadequate/do not create an erroneous expected_file
     assert expected_source_identifier == actual_source_identifier
 
-    # Run prep nad test source-specific prep
-=======
-
-    # This tests the heuristics
-    assert expected_source_identifier == actual_source_identifier
-
->>>>>>> 4187b9bc
     prep_operation = ssp_review_manager.get_prep_operation()
     prep_operation.main()
 
-    if not expected_file.is_file():
-        shutil.copy(actual_file, expected_file)
-        raise Exception(
-            f"The expected_file ({expected_file.name}) was not (yet) available. "
-            f"An initial version was created in {expected_file}. "
-            "Please check, update, and add/commit it. Afterwards, rerun the tests."
-        )
-
     # Test whether the load(fixes) and source-specific prep work as expected
-<<<<<<< HEAD
-    actual = actual_file.read_text()
-    expected = expected_file.read_text()
-
-    # If mismatch: copy the actual file to replace the expected file (facilitating updates)
-    if expected != actual:
-        shutil.copy(actual_file, expected_file)
-=======
     actual = Path("data/records.bib").read_text(encoding="utf-8")
     expected = (
         helpers.test_data_path / Path("built_in_search_sources/") / expected_file
@@ -185,6 +134,10 @@
             Path("data/records.bib"),
             helpers.test_data_path / Path("built_in_search_sources/") / expected_file,
         )
->>>>>>> 4187b9bc
+        raise Exception(
+            f"The expected_file ({expected_file.name}) was not (yet) available. "
+            f"An initial version was created in {expected_file}. "
+            "Please check, update, and add/commit it. Afterwards, rerun the tests."
+        )
 
     assert expected == actual