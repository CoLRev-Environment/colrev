﻿colrev
======

.. automodule:: colrev



















.. autosummary::
   :toctree:
   :template: custom-module-template.rst
   :recursive:

   colrev.advisor
   colrev.cli
   colrev.dataset
   colrev.env
   colrev.exceptions
   colrev.ops
   colrev.process
   colrev.record
   colrev.review_manager
   colrev.service
<<<<<<< HEAD
   colrev.settings
   colrev.settings_editor
   colrev.status
   colrev.sync
   colrev.trace
   colrev.validate
=======
   colrev.settings
>>>>>>> a444434e
<|MERGE_RESOLUTION|>--- conflicted
+++ resolved
@@ -36,13 +36,5 @@
    colrev.record
    colrev.review_manager
    colrev.service
-<<<<<<< HEAD
    colrev.settings
-   colrev.settings_editor
-   colrev.status
-   colrev.sync
-   colrev.trace
-   colrev.validate
-=======
-   colrev.settings
->>>>>>> a444434e
+   colrev.settings_editor