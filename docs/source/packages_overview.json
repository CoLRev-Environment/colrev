--- conflicted
+++ resolved
@@ -49,8 +49,6 @@
         "endpoint_type": "review_type"
     },
     {
-<<<<<<< HEAD
-=======
         "package_endpoint_identifier": "colrev.methodological_review",
         "status": "|EXPERIMENTAL|",
         "short_description": "Methodological review (:doc:`instructions </manual/packages/colrev.methodological_review>`)",
@@ -58,7 +56,6 @@
         "endpoint_type": "review_type"
     },
     {
->>>>>>> fd698b1b
         "package_endpoint_identifier": "colrev.narrative_review",
         "status": "|STABLE|",
         "short_description": "Narrative review (:doc:`instructions </manual/packages/colrev.narrative_review>`)",
@@ -733,11 +730,7 @@
     },
     {
         "package_endpoint_identifier": "colrev.profile",
-<<<<<<< HEAD
-        "status": "|STABLE|",
-=======
-        "status": "|EXPERIMENTAL|",
->>>>>>> fd698b1b
+        "status": "|EXPERIMENTAL|",
         "short_description": "Create a profile (:doc:`instructions </manual/packages/colrev.profile>`)",
         "ci_supported": false,
         "endpoint_type": "data"
