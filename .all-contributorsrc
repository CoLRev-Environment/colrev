{
  "files": [
    "README.md"
  ],
  "imageSize": 100,
  "commit": false,
  "commitConvention": "angular",
  "contributors": [
    {
      "login": "geritwagner",
      "name": "Gerit Wagner",
      "avatar_url": "https://avatars.githubusercontent.com/u/3872815?v=4",
      "profile": "https://github.com/geritwagner",
      "contributions": [
        "code",
        "doc",
        "data",
        "content",
        "example"
      ]
    },
    {
      "login": "julianprester",
      "name": "Julian Prester",
      "avatar_url": "https://avatars.githubusercontent.com/u/4706870?v=4",
      "profile": "https://julianprester.com",
      "contributions": [
        "code",
        "doc",
        "data",
        "content",
        "bug",
        "ideas"
      ]
    },
    {
      "login": "tmahmood",
      "name": "Tarin Mahmood",
      "avatar_url": "https://avatars.githubusercontent.com/u/34904?v=4",
      "profile": "https://github.com/tmahmood",
      "contributions": [
        "code",
        "test",
        "doc"
      ]
    },
    {
      "login": "dengdenglele",
      "name": "dengdenglele",
      "avatar_url": "https://avatars.githubusercontent.com/u/28404427?v=4",
      "profile": "https://github.com/dengdenglele",
      "contributions": [
        "data",
        "doc",
        "test"
      ]
    },
    {
      "login": "mhlbrsimon",
      "name": "mhlbrsimon",
      "avatar_url": "https://avatars.githubusercontent.com/u/83401831?v=4",
      "profile": "https://github.com/mhlbrsimon",
      "contributions": [
        "code"
      ]
    },
    {
      "login": "ossendorfluca",
      "name": "ossendorfluca",
      "avatar_url": "https://avatars.githubusercontent.com/u/112037612?v=4",
      "profile": "https://github.com/ossendorfluca",
      "contributions": [
        "code"
      ]
    },
    {
      "login": "katharinaernst",
      "name": "katharinaernst",
      "avatar_url": "https://avatars.githubusercontent.com/u/131549085?v=4",
      "profile": "https://github.com/katharinaernst",
      "contributions": [
        "code"
      ]
    },
    {
      "login": "einfachjessi",
      "name": "einfachjessi",
      "avatar_url": "https://avatars.githubusercontent.com/u/131001755?v=4",
      "profile": "https://github.com/einfachjessi",
      "contributions": [
        "code"
      ]
    },
    {
      "login": "Janus678",
      "name": "Janus678",
      "avatar_url": "https://avatars.githubusercontent.com/u/131582517?v=4",
      "profile": "https://github.com/Janus678",
      "contributions": [
        "code"
      ]
    },
    {
      "login": "frxdericz",
      "name": "frxdericz",
      "avatar_url": "https://avatars.githubusercontent.com/u/131789939?v=4",
      "profile": "https://github.com/frxdericz",
      "contributions": [
        "code"
      ]
    },
    {
      "login": "MalouSchmidt",
      "name": "MalouSchmidt",
      "avatar_url": "https://avatars.githubusercontent.com/u/131263679?v=4",
      "profile": "https://github.com/MalouSchmidt",
      "contributions": [
        "code"
      ]
    },
    {
      "login": "RheaDoesStuff",
      "name": "RheaDoesStuff",
      "avatar_url": "https://avatars.githubusercontent.com/u/74066245?v=4",
      "profile": "https://github.com/RheaDoesStuff",
      "contributions": [
        "code"
      ]
    },
    {
      "login": "Cohen2000",
      "name": "Cohen2000",
      "avatar_url": "https://avatars.githubusercontent.com/u/113113352?v=4",
      "profile": "https://github.com/Cohen2000",
      "contributions": [
        "code"
      ]
    },
    {
      "login": "RobertAhr",
      "name": "RobertAhr",
      "avatar_url": "https://avatars.githubusercontent.com/u/131687952?v=4",
      "profile": "https://github.com/RobertAhr",
      "contributions": [
        "code"
      ]
    },
    {
      "login": "ThomasFleischmann",
      "name": "ThomasFleischmann",
      "avatar_url": "https://avatars.githubusercontent.com/u/131684139?v=4",
      "profile": "https://github.com/ThomasFleischmann",
      "contributions": [
        "code"
      ]
    },
    {
      "login": "AntonFrisch",
      "name": "AntonFrisch",
      "avatar_url": "https://avatars.githubusercontent.com/u/131719653?v=4",
      "profile": "https://github.com/AntonFrisch",
      "contributions": [
        "code"
      ]
    },
    {
      "login": "LouisLangenhan",
      "name": "LouisLangenhan",
      "avatar_url": "https://avatars.githubusercontent.com/u/148447366?v=4",
      "profile": "https://github.com/LouisLangenhan",
      "contributions": [
        "code",
        "doc"
      ]
    },
    {
      "login": "Peteer98",
      "name": "Peter Eckhardt",
      "avatar_url": "https://avatars.githubusercontent.com/u/148191162?v=4",
      "profile": "https://github.com/Peteer98",
      "contributions": [
        "code",
        "doc"
      ]
    },
    {
      "login": "User123projekt",
      "name": "User123projekt",
      "avatar_url": "https://avatars.githubusercontent.com/u/149078858?v=4",
      "profile": "https://github.com/user123projekt",
      "contributions": [
        "code",
        "doc"
      ]
    },
    {
      "login": "LuminousLynx",
      "name": "LuminousLynx",
      "avatar_url": "https://avatars.githubusercontent.com/u/148456911?v=4",
      "profile": "https://github.com/LuminousLynx",
      "contributions": [
        "code",
        "doc"
      ]
    },
    {
<<<<<<< HEAD
      "login": "pmao0907",
      "name": "pmao0907",
      "avatar_url": "https://avatars.githubusercontent.com/u/167312265?v=4",
      "profile": "https://github.com/pmao0907",
=======
      "login": "koljarinne",
      "name": "koljarinne",
      "avatar_url": "https://avatars.githubusercontent.com/u/167416691?v=4",
      "profile": "https://github.com/koljarinne",
>>>>>>> 685214fb
      "contributions": [
        "code"
      ]
    },
    {
<<<<<<< HEAD
      "login": "MingxinJiang",
      "name": "MingxinJiang",
      "avatar_url": "https://avatars.githubusercontent.com/u/132772605?v=4",
      "profile": "https://github.com/MingxinJiang",
=======
      "login": "k-schnickmann",
      "name": "Karl Schnickmann",
      "avatar_url": "https://avatars.githubusercontent.com/u/168131195?v=4",
      "profile": "https://github.com/k-schnickmann",
>>>>>>> 685214fb
      "contributions": [
        "code"
      ]
    },
    {
<<<<<<< HEAD
      "login": "JohannesDiel",
      "name": "JohannesDiel",
      "avatar_url": "https://avatars.githubusercontent.com/u/167763043?v=4",
      "profile": "https://github.com/JohannesDiel",
=======
      "login": "edensarrival",
      "name": "edensarrival",
      "avatar_url": "https://avatars.githubusercontent.com/u/42614229?v=4",
      "profile": "https://github.com/edensarrival",
      "contributions": [
        "code"
      ]
    },
    {
      "login": "U1TIM4T3",
      "name": "U1TIM4T3",
      "avatar_url": "https://avatars.githubusercontent.com/u/167421727?v=4",
      "profile": "https://github.com/U1TIM4T3",
      "contributions": [
        "code"
      ]
    },
    {
      "login": "annaglr",
      "name": "Anna Geßler",
      "avatar_url": "https://avatars.githubusercontent.com/u/76491696?v=4",
      "profile": "https://github.com/annaglr",
      "contributions": [
        "code"
      ]
    },
    {
      "login": "0xmtyset",
      "name": "0xmtyset",
      "avatar_url": "https://avatars.githubusercontent.com/u/160525679?v=4",
      "profile": "https://github.com/0xmtyset",
      "contributions": [
        "code"
      ]
    },
    {
      "login": "tobiaspffl",
      "name": "tobiaspffl",
      "avatar_url": "https://avatars.githubusercontent.com/u/134608287?v=4",
      "profile": "https://github.com/tobiaspffl",
      "contributions": [
        "code"
      ]
    },
    {
      "login": "QuynhMaiNguyen",
      "name": "QuynhMaiNguyen",
      "avatar_url": "https://avatars.githubusercontent.com/u/167417535?v=4",
      "profile": "https://github.com/QuynhMaiNguyen",
      "contributions": [
        "code"
      ]
    },
    {
      "login": "CelinaSchwarz",
      "name": "CelinaSchwarz",
      "avatar_url": "https://avatars.githubusercontent.com/u/71493743?v=4",
      "profile": "https://github.com/CelinaSchwarz",
>>>>>>> 685214fb
      "contributions": [
        "code"
      ]
    }
  ],
  "contributorsPerLine": 7,
  "skipCi": true,
  "repoType": "github",
  "repoHost": "https://github.com",
  "projectName": "colrev",
  "projectOwner": "CoLRev-Environment",
  "commitType": "docs"
}<|MERGE_RESOLUTION|>--- conflicted
+++ resolved
@@ -204,107 +204,113 @@
       ]
     },
     {
-<<<<<<< HEAD
+      "login": "koljarinne",
+      "name": "koljarinne",
+      "avatar_url": "https://avatars.githubusercontent.com/u/167416691?v=4",
+      "profile": "https://github.com/koljarinne",
+      "contributions": [
+        "code"
+      ]
+    },
+    {
+      "login": "k-schnickmann",
+      "name": "Karl Schnickmann",
+      "avatar_url": "https://avatars.githubusercontent.com/u/168131195?v=4",
+      "profile": "https://github.com/k-schnickmann",
+      "contributions": [
+        "code"
+      ]
+    },
+    {
+      "login": "edensarrival",
+      "name": "edensarrival",
+      "avatar_url": "https://avatars.githubusercontent.com/u/42614229?v=4",
+      "profile": "https://github.com/edensarrival",
+      "contributions": [
+        "code"
+      ]
+    },
+    {
+      "login": "U1TIM4T3",
+      "name": "U1TIM4T3",
+      "avatar_url": "https://avatars.githubusercontent.com/u/167421727?v=4",
+      "profile": "https://github.com/U1TIM4T3",
+      "contributions": [
+        "code"
+      ]
+    },
+    {
+      "login": "annaglr",
+      "name": "Anna Geßler",
+      "avatar_url": "https://avatars.githubusercontent.com/u/76491696?v=4",
+      "profile": "https://github.com/annaglr",
+      "contributions": [
+        "code"
+      ]
+    },
+    {
+      "login": "0xmtyset",
+      "name": "0xmtyset",
+      "avatar_url": "https://avatars.githubusercontent.com/u/160525679?v=4",
+      "profile": "https://github.com/0xmtyset",
+      "contributions": [
+        "code"
+      ]
+    },
+    {
+      "login": "tobiaspffl",
+      "name": "tobiaspffl",
+      "avatar_url": "https://avatars.githubusercontent.com/u/134608287?v=4",
+      "profile": "https://github.com/tobiaspffl",
+      "contributions": [
+        "code"
+      ]
+    },
+    {
+      "login": "QuynhMaiNguyen",
+      "name": "QuynhMaiNguyen",
+      "avatar_url": "https://avatars.githubusercontent.com/u/167417535?v=4",
+      "profile": "https://github.com/QuynhMaiNguyen",
+      "contributions": [
+        "code"
+      ]
+    },
+    {
+      "login": "CelinaSchwarz",
+      "name": "CelinaSchwarz",
+      "avatar_url": "https://avatars.githubusercontent.com/u/71493743?v=4",
+      "profile": "https://github.com/CelinaSchwarz",
+      "contributions": [
+        "code"
+      ]
+    },
+    {
       "login": "pmao0907",
       "name": "pmao0907",
       "avatar_url": "https://avatars.githubusercontent.com/u/167312265?v=4",
       "profile": "https://github.com/pmao0907",
-=======
-      "login": "koljarinne",
-      "name": "koljarinne",
-      "avatar_url": "https://avatars.githubusercontent.com/u/167416691?v=4",
-      "profile": "https://github.com/koljarinne",
->>>>>>> 685214fb
-      "contributions": [
-        "code"
-      ]
-    },
-    {
-<<<<<<< HEAD
+      "contributions": [
+            "code"
+          ]
+      },
+      {
       "login": "MingxinJiang",
       "name": "MingxinJiang",
       "avatar_url": "https://avatars.githubusercontent.com/u/132772605?v=4",
       "profile": "https://github.com/MingxinJiang",
-=======
-      "login": "k-schnickmann",
-      "name": "Karl Schnickmann",
-      "avatar_url": "https://avatars.githubusercontent.com/u/168131195?v=4",
-      "profile": "https://github.com/k-schnickmann",
->>>>>>> 685214fb
-      "contributions": [
-        "code"
-      ]
-    },
-    {
-<<<<<<< HEAD
+      "contributions": [
+            "code"
+          ]
+      },
+      {
       "login": "JohannesDiel",
       "name": "JohannesDiel",
       "avatar_url": "https://avatars.githubusercontent.com/u/167763043?v=4",
       "profile": "https://github.com/JohannesDiel",
-=======
-      "login": "edensarrival",
-      "name": "edensarrival",
-      "avatar_url": "https://avatars.githubusercontent.com/u/42614229?v=4",
-      "profile": "https://github.com/edensarrival",
-      "contributions": [
-        "code"
-      ]
-    },
-    {
-      "login": "U1TIM4T3",
-      "name": "U1TIM4T3",
-      "avatar_url": "https://avatars.githubusercontent.com/u/167421727?v=4",
-      "profile": "https://github.com/U1TIM4T3",
-      "contributions": [
-        "code"
-      ]
-    },
-    {
-      "login": "annaglr",
-      "name": "Anna Geßler",
-      "avatar_url": "https://avatars.githubusercontent.com/u/76491696?v=4",
-      "profile": "https://github.com/annaglr",
-      "contributions": [
-        "code"
-      ]
-    },
-    {
-      "login": "0xmtyset",
-      "name": "0xmtyset",
-      "avatar_url": "https://avatars.githubusercontent.com/u/160525679?v=4",
-      "profile": "https://github.com/0xmtyset",
-      "contributions": [
-        "code"
-      ]
-    },
-    {
-      "login": "tobiaspffl",
-      "name": "tobiaspffl",
-      "avatar_url": "https://avatars.githubusercontent.com/u/134608287?v=4",
-      "profile": "https://github.com/tobiaspffl",
-      "contributions": [
-        "code"
-      ]
-    },
-    {
-      "login": "QuynhMaiNguyen",
-      "name": "QuynhMaiNguyen",
-      "avatar_url": "https://avatars.githubusercontent.com/u/167417535?v=4",
-      "profile": "https://github.com/QuynhMaiNguyen",
-      "contributions": [
-        "code"
-      ]
-    },
-    {
-      "login": "CelinaSchwarz",
-      "name": "CelinaSchwarz",
-      "avatar_url": "https://avatars.githubusercontent.com/u/71493743?v=4",
-      "profile": "https://github.com/CelinaSchwarz",
->>>>>>> 685214fb
-      "contributions": [
-        "code"
-      ]
-    }
+      "contributions": [
+            "code"
+          ]
+      }
   ],
   "contributorsPerLine": 7,
   "skipCi": true,
