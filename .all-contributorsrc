--- conflicted
+++ resolved
@@ -240,17 +240,19 @@
       ]
     },
     {
-<<<<<<< HEAD
       "login": "annaglr",
       "name": "Anna Geßler",
       "avatar_url": "https://avatars.githubusercontent.com/u/76491696?v=4",
       "profile": "https://github.com/annaglr",
-=======
+      "contributions": [
+        "code"
+      ]
+    },
+    {
       "login": "0xmtyset",
       "name": "0xmtyset",
       "avatar_url": "https://avatars.githubusercontent.com/u/160525679?v=4",
       "profile": "https://github.com/0xmtyset",
->>>>>>> e4a733f2
       "contributions": [
         "code"
       ]
