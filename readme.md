# Literature review template

Conducting high-quality literature reviews is a key challenge for generations.
Researchers must be prepared to develop high-quality, rigorous, and insightful reviews while coping with staggering growth and diversity of research output.
This project aims at facilitating review projects based on a robust, scalable, and traceable pipeline.
The most innovative part of our pipeline pertains to the use of *hash_ids* to trace papers from the moment they are returned from an academic literature database.
This makes the process reproducible and the iterative search process much more efficient.
More broadly, our aspiration is to automate repetitive and laborious tasks in which machines perform better than researchers, saving time for the more demanding and creative tasks of a literature review.
For this purpose, this project is designed as a strategic platform to validate and integrate further extensions.


Features:

- Collaborative, robust, and tool-supported end-to-end `search > screen > data` pipeline designed for reproducibility, iterativeness, and quality.
Designed for local and distributed use.

- A novel approach, based on *hash_ids*, ensures traceability from the search results extracted from an academic database to the citation in the final paper.
This also makes iterative updates extremely efficient because duplicates only have to be considered once [more](TODO).

- The pipeline includes powerful Python scripts that can handle quality problems in the bibliographic metadata and the PDFs (based on powerful APIs like crossref and the DOI lookup service and excellent open source projects like grobid, tesseract, pdfminersix).

- Applicability to different types of reviews, including systematic reviews, theory development reviews, scoping reviews and many more.
For meta-analyses, software like RevMan or R-meta-analysis packages are more appropriate.

- Zero-configuration, low installation effort, and cross-platform compatibility ensured by Docker environment.

- Extensibility (explain how it can be accomplished, how it is facilitated (e.g., stable but extensible data structures, robust workflow with checks, python in Docker))

- Tested workflow (10 literature reviews and analyses (systematic, theory development, scoping) individual or collaborative)

- The pipeline is tested in the management disciplines (information systems) in which iterative searches are pertinent.


# Development status

Note: The status of the pipeline is developmental.
None of the scripts has been tested extensively.
Status of the main scripts:

| Script                                | Status                   |
| :------------------------------------ | :----------------------- |
| make initialize                       | Implemented              |
| make status                           | Implemented              |
| make reformat_bibliography            | Implemented              |
| make trace_entry                      | Implemented              |
| make trace_hash_id                    | Implemented              |
| make cleanse_records                  | Implemented              |
| make screen_sheet                     | Implemented              |
| make screen_1                         | Implemented              |
| make acquire_pdfs                     | Implemented              |
| make screen_2                         | Implemented              |
| make data_sheet                       | Implemented              |
| make data_pages                       | Implemented              |
| make backward_search                  | Implemented              |
| make extract_manual_pre_merging_edits | Experimental/development |
| make merge_duplicates                 | Experimental/development |
| make pre_merging_quality_check        | Experimental/development |
| make validate_pdfs                    | Experimental/development |

<<<<<<< HEAD
Instructions for setting up the environment and applications for the pipeline are available in the [setup](SETUP.md).

All commands must be executed inside the Docker container.
For example:
```
docker-compose up
docker-compose run --rm review_template_python3 /bin/bash
make status
```

Principles of the review pipeline
=======

# Principles of the `search > screen > data` pipeline


- **End-to-end traceability (NEW)**. The chain of evidence is maintained by identifying papers by their *citation_key* throughout the pipeline and by mapping it to *hash_ids* representing individual (possibly duplicated) search results.
Never change the *citation_key* once it has been used in the screen or data extraction and never change the *hash_id* manually.


  <details>
    <summary>Details</summary>

    When combining individual search results, the original entries receive a *hash_id* (a sha256 hash of the main bibliographical fields):

    ```
    # data/search/2020-09-23-WebOfScience.bib (individual search results)

    @Article{ISI:01579827937592,
      	title = {Analyzing the past to prepare for the future},
      	authors = {Webster, Jane and Watson, Richard T.},
      	journal = {MIS Quarterly},
      	year = {2002},
      	volume = {26},
      	issue = {2},
      	pages = {xiii-xxiii}
    }   
    ```

    ```
    # Calculating the hash_id

    hash_id = sha256(robust_concatenation(author, year, title, journal, booktitle, volume, issue, pages))
    # Note: robust_concatenation replaces new lines, double-spaces, leading and trailing spaces, and converts all strings to lower case
            = sha256("webster, jand and watson, richard t.analyzing the past to pepare for the future...")
    hash_id = 7a70b0926019ba962519ed63a9aaae890541d2a5acdc22604a213ba48b9f3cd2
    ```
>>>>>>> e713e617

    ```
    # data/references.bib (combined search results with hash_ids linking to the individual search results)

    @Article{Webster2002,
      	title = {Analyzing the past to prepare for the future:
      		Writing a literature review},
      	authors = {Webster, Jane and Watson, Richard T.},
      	journal = {MIS Quarterly},
      	year = {2002},
      	volume = {26},
      	issue = {2},
      	pages = {xiii-xxiii},
      	hash_id = {7a70b0926019ba962519ed63a9aaae890541d2a5acdc22604a213ba48b9f3cd2,...}
    }

    ```

    When all papers (their BibTeX entries, as identified by a *citation_key*) are mapped to their individual search results through *hash_ids*, resolving data quality problems (matching duplicates, updating fields, etc.) in the BibTex entries (`data/references.bib`) does not break the chain of evidence.



    At the end of the search process, each entry (containing one or many *hash_ids*) is assigned a unique *citation_key*.
    At this stage, the *citation_key* can be modified.
    It is recommended to use a semantic *citation_key*, such as "Webster2002" (instead of cryptic strings or random numbers).
    Once a *citation_key* progresses to the screening and data extraction steps, it should not be changed (this would break the chain of evidence).

    Traceability is ensured through unique `hash_id` (in the search phase and the `references.bib`) and unique `citation_key` fields.
    Note that one `citation_key`, representing a unique record, can be associated with multiple `hash_ids` the record has been returned multiple times in the search.
    Once `citation_key` fields are set at the end of the search step (iteration), they should not be changed to ensure traceability through the following steps.

    Forward traceability is ensured through the `trace_entry` procedure

    ```
    make trace_entry

    Example input:
    @book{Author2010, author = {Author, Name}, title = {Paper on Tracing},  series = {Proceedings}, year = {2017}, }"

    ```

    Backward traceability is ensured through the `trace_hash_id` procedure

    ```
    make trace_hash_id
    ```

    - This procedure traces a hash_id to the original entry in the `data/search/YYYY-MM-DD-search_id.bib` file.

  </details>

- **Consistent structure of files and data** and **incremental propagation of changes**.
Papers are propagated from the individual search outputs (`data/search/YYYY-MM-DD-search_id.bib`) to the `data/references.bib` to the `data/screen.csv` to the `data/data.csv`.
Do not change directories, filenames, or file structures unless suggested in the following.
To reset the analyses, each of these files can be deleted.

  <details>
    <summary>Details</summary>

    When updating data at any stage in the pipeline and rerunning the scripts,  
     - existing records in the subsequent files will not be changed
     - additional records will be processed and added to the subsequent file
     - if records have been removed, scripts will create a warning but not remove them from the subsequent file (to avoid accidental losses of data)

  </details>

- The pipeline relies on the **principle of transparent and minimal history changes** in git.

  <details>
    <summary>Details</summary>

    - Transparent means that plain text files must be used (i.e., BibTeX and CSV); proprietary file formats (in particular Excel files) should be avoided.
    - Minimal means that the version history should reflect changes in content and should not be obscured by meaningless changes in format (e.g., ordering of records, fields, or changes in handling of fields).
    This is particularly critical since there is no inherent order in BibTeX or CSV files storing the data of the literature review.
    Applications may easily introduce changes that make it hard to identify the content that has changed in a commit.
    - In the pipeline, this challenge is addressed by enforcing reasonable formatting and ordering defaults in the BibTex and CSV files.
    - When editing files with external applications or manually, a general recommendation is to save the file after a few changes and check the changes via `git status`.
    If it shows few changes, continue editing the files and check the `git status` before creating a commit.
    If git identifies changes in the whole file, check whether the formatting can be adjusted in the application (e.g., setting quoting defaults in LibreOffice or sort order in Jabref).
    It is always possible to run `make reformat_bibliography`, or to `git restore ...` the file and start over.

  </details>

# Installation and setup

Instructions for setting up the environment and applications for the pipeline are available in the [setup](SETUP.md).

The following overview explains each step of the review pipeline, providing information on the steps that are executed manually and the steps that are augmented or automated by scripts.

```
make initialize
```

- This procedure sets up the repository in the data directory.

To get information on the current progress of the review and to check whether the repository complies with the structure, execute

```
make status
```

TODO: currently only provides status information (validation and checks need to be implemented)

ouput:
```
Status

 ┌ Search
 |  - total retrieved:    1285
 |  - merged:             1000
 |
 ├ Screen 1
 |  - total:               995
 |  - included:              1
 |  - excluded:              1
 |  - TODO:                993
 |
 ├ Screen 2
 |  - total:               994
 |  - included:              0
 |  - excluded:              0
 |  - TODO:                994
 |
 ┌ Data
 |  - Not yet initiated

```

## Protocol

The review protocol is developed manually.

- Develop a review protocol and store it in the [readme](readme.md).
- State the goals and research questions
- Select an appropriate type of review (descriptive, narrative, scoping, critical, theoretical, qualitative systematic, meta-analysis, umbrella), considering the goal and the current state of research on the topic
- Methodological
  - Set the scope for the search
  - ...
- Team, ...
- Schedule, ...

TODO: include useful references

## Search

The search combines automated and manual steps as follows:

1. Execute search (manual task)
  - Retrieval of search results must be completed manually (e.g., database searches, table-of-content scans, citation searches, lists of papers shared by external researchers)
  - Each of these search processes is assumed to produce a BibTeX file. Other file formats must be converted to BibTeX. For .ris files, this works best with Endnote (import as endnote file, select BibTeX as the output style, mark all and export).
  - Search results are stored as `data/search/YYYY-MM-DD-search_id.bib`.
  - Details on the search are stored in the [search_details.csv](search/search_details.csv).

2. Combine files containing individual search results (script)

```
make combine_individual_search_results
```

- This procedure creates a hash_id for each entry and adds all entries with a unique hash_id to the [references.bib](data/references.bib).
This means that duplicate entries with an identical hash_id (based on titles, authors, journal, ...) are merged automatically (which is particularly important when running `make combine_individual_search_results` in incremental mode).

3. Cleanse records (script)

```
make cleanse_records
```

- Improves the quality of entries stored in `data/references.bib`.
If an entry has been cleansed, its hash_id is stored in the `data/search/bib_details.csv` to avoid re-cleansing (and potentially overriding manual edits).
Please note that this can take some time (depending on the number of records) since it calls the [Crossref API](https://www.crossref.org/education/retrieve-metadata/rest-api/) to retrieve DOIs and the [DOI resolution service](https://www.doi.org/) to retrieve corresponding meta-data.
For 1,000 records, this might take approx. 1:30 hours.

4. Complete fields necessary for merging (manual task, supported by a script)

```
make pre_merging_quality_check
```
- Estimates the degree of incompleteness (missing fields per record) and probability of duplication and saves results in `data/references_pre_screen_quality_check.csv`.
- Check the first entries (sorted in descending order of completeness and probability of duplication) and manually add missing fields to the `data/references.bib`.

5. Identify and merge duplicates (manual task, supported by JabRef)

- Check and remove duplicates using the hash-id compatible version of JabRef. When using JabRef, make sure to call the `find duplicates` function multiple times since it only completes two-way merges.
- IMPORTANT: sort entries according to title and authors and manually check for duplicates (JabRef does not always identify all duplicates).
For merging, select both entries and press `ctrl+M`.
- After merging duplicates in JabRef, it might be necessary to run `make reformat` to improve the readability of the history (for better readability in gitk, increase lines of context).
- When editing `references.bib` manually, and to maintain the trace from the original search records to the merged record, it is important to add the hash_ids to the merged entry (this is done automatically in the hash-id compatible version of JabRef).

TODO: `make merge_duplicates` is work-in-progress. The script identifies and merges duplicates when confidence is very high.

6. Check/update citation_keys (manual task)

- update citation_keys for records that did not have author or year fields
- compare citation_keys with other local/shared bibliographies to avoid citation_key conflicts (TODO: develop scripts to support this step)

- Please note that after this step, the citation_keys will be propagated to the screen.csv and data.csv, i.e., they should not be changed afterwards.

When updating the search, follow the same procedures as described above. Note that `make search` will only add new records to the references.bib and `cleanse_records` will only be executed for new records.


7. Backward search: after completing the first iteration of the search (requires first pipeline iteration to be completed

- i.e., screen.csv/inclusion_2 must have included papers and PDF available.

```
make backward_search

```
- The procedure transforms all PDFs linked to included papers (inclusion_2 = yes) to tei files, extracts the reference sections and transforms them to BibTeX files.

## Inclusion screen

1. Create screening sheet (script)

```
make screen_sheet
```
- This procedure asks for exclusion criteria and adds the search records to the [screening sheet](data/screen.csv).

2. Complete screen 1 (manual task, supported by a script)

```
make screen_1
```
- This procedure iterates over all records and records inclusion decisions for screen 1 in the [inclusion.csv](data/inclusion.csv).

The following steps apply only to records retained after screen 1 (coded as inclusion_1 == yes).

4. Check bibliographical meta-data of included records (manual task)

- Manually check the completeness and correctness of bibliographic data
- TBD: how to do that efficiently?? (create keyword=included in the bibfile?)

5. PDF acquisition etc. (manual task)

```
make acquire_pdfs
```

- TODO: The script acquires PDFs for the full-text eligibility assessment in screen 2.
- It queries the unpaywall api.
- If there are unliked files in the `data/pdfs` directory, it links them
- It creates a csv file (`data/missing_pdf_files.csv`) listing all PDFs that need to be retrieved manually.

- Manual PDF acquisition: acquire PDF and rename PDFs as `citation_key.pdf`, move to `dat/pdfs` directory. Rerun the `acquire_pdfs` script to link the pdfs into the `references.bib`.

- Check whether PDFs can be opened from Jabref. This might require you to set the Library > Library properties > General file directory to the `data/pdfs` directory, which is stored in the `references.bib` as follows:

```
@Comment{jabref-meta: fileDirectory-username-username-computer:/home/username/path-to-/review-template;}
```

- PDF file links should take the form `file = {:data/pdfs/citation_key.pdf:PDF}`


6. PDF validation (manual task)

TODO: include the script
- Compare paper meta-data with bibtex entry to make sure it is accurate and complete (including pages etc.).

7. Complete screen 2 (manual task, supported by a script)

```
make screen_2
```
- This procedure iterates over all records, prompts the user for each exclusion criterion (if exclusion criteria are available), and records inclusion decisions for screen 2 in the [inclusion.csv](data/inclusion.csv).


When updating the search, follow the same procedures as described above. Note that `make screen_sheet` will add additional search results to the [screening sheet](data/screen.csv). If records in the screening sheet are no longer in the references.bib (possibly because citation_keys have been modified in the references.bib), `make screen_sheet` will print a warning (but still retain the record in the screening sheet).

## Data extraction

1. Generate sample profile (script)

TODO: scripts in analysis/R
descriptive statistics of paper meta-data


2. Create data extraction sheet (script)

```
make data
```
- This procedure adds records of included papers to the [data extraction sheet](data/data.csv).

3. Complete data extraction (manual task)

TODO: include description of the step

When updating the data extraction, follow the same procedures as described above. Note that `make data` will add additional included records to the [data sheet](data/data.csv). If records in the data sheet are no longer in the screening sheet, `make data` will print a warning (but still retain the record in the data sheet).

## Synthesis, reporting, and dissemination

The [paper](paper.md) is written in markdown following the contributing guidelines in the [paper-template](https://github.com/geritwagner/paper-template/blob/main/CONTRIBUTING.md).


# Contact

The review pipeline is developed and maintained by Gerit Wagner (HEC Montréal) and Julian Prester (UNSW Sydney).

- Issues or feature requests - [issue tracker](https://github.com/geritwagner/review-template/issues)
- Contact - [gerit.wagner@hec.ca](mailto:gerit.wagner@hec.ca)

# License

TBD. MIT/Apache2.0?<|MERGE_RESOLUTION|>--- conflicted
+++ resolved
@@ -57,7 +57,7 @@
 | make pre_merging_quality_check        | Experimental/development |
 | make validate_pdfs                    | Experimental/development |
 
-<<<<<<< HEAD
+
 Instructions for setting up the environment and applications for the pipeline are available in the [setup](SETUP.md).
 
 All commands must be executed inside the Docker container.
@@ -68,8 +68,6 @@
 make status
 ```
 
-Principles of the review pipeline
-=======
 
 # Principles of the `search > screen > data` pipeline
 
@@ -105,7 +103,6 @@
             = sha256("webster, jand and watson, richard t.analyzing the past to pepare for the future...")
     hash_id = 7a70b0926019ba962519ed63a9aaae890541d2a5acdc22604a213ba48b9f3cd2
     ```
->>>>>>> e713e617
 
     ```
     # data/references.bib (combined search results with hash_ids linking to the individual search results)
